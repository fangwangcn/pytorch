
#include <ATen/FunctionalTensorWrapper.h>

#include <ATen/FunctionalInverses.h>
#include <ATen/TensorUtils.h>
#include <ATen/WrapDimUtils.h>
#include <ATen/core/IListRef.h>
#include <ATen/core/LegacyTypeDispatch.h>
#include <c10/util/Exception.h>

#include <c10/util/irange.h>

#ifndef AT_PER_OPERATOR_HEADERS
#include <ATen/Functions.h>
#else
#include <ATen/ops/_to_copy.h>
#endif

namespace at {

void FunctionalTensorWrapper::set_constructor_metadata() {
  TORCH_INTERNAL_ASSERT(value_.defined());
  // Note: "level" is a concept that we don't know how to compute in core.
  // For now I'm retroactively setting this in functorch,
  // but once Open Multiple Dispatch lands we should be able to calculate this in core.
  level_ = -1;
  // mirror all of the generic tensor metadata onto the wrapper
  copy_generic_tensor_metadata(value_.getIntrusivePtr().get(), this);
  refresh_numel();
  refresh_contiguous();
  storage_access_should_throw_ = false;
  // In general, the sizes/stride metadata on a tensor can change as it is mutated,
  // and these changes need to be reflected in the metadata of the wrapper.
  set_allow_tensor_metadata_change(true);
  key_set_ = c10::DispatchKeySet(c10::DispatchKey::Functionalize) | value_.key_set();
  // All of the keys corresponding to functorch transforms should not be copied over.
  // Functorch transforms all have their own wrapper tensors (e.g. BatchedTensorImpl) which expect
  // to participate in the functorch transforms.
  key_set_ = key_set_ - c10::functorch_transforms_ks - c10::python_ks;
  // For better error handling,
  // we also don't want our wrapper tensor to be able to dispatch directly
  // to a backend kernel.
  // Dispatching directly to e.g. a CPU kernel would always segfault,
  // because wrapper tensors don't have any real data.
  // (This should never happen because we should always hit a functionalization kernel,
  // but can help make bugs less nasty).
  // Here, we defensively remove any backend keys from the wrapper's keyset.
  // We don't want to remove actual backend bits though (say we're redispatching to autograd;
  // we need to know if we're dispatching to AutogradCPU or AutogradXLA).
  // Instead, it's sufficient to remove the `Dense` dispatch key,
  // which prevents us from accidentally trying to directly run a CPU/CUDA kernel.
  key_set_ = key_set_.remove(c10::DispatchKey::Dense);
}

FunctionalTensorWrapper::FunctionalTensorWrapper(const Tensor& value)
  : c10::TensorImpl(
      c10::Storage(c10::make_intrusive<functionalization::FunctionalStorageImpl>(value)),
      c10::DispatchKeySet(DispatchKey::Functionalize) | value.key_set(),
      value.dtype()
    ),
    value_(value)
{
  set_constructor_metadata();
}

// Note [Functionalization: Alias Removal]
// When someone calls a view() op during the functionalization pass, e.g. 'b = a.view(...)',
// we link `b` and `a` to a shared Alias object to preserve the aliasing relationship.
//
// How do we do that?
//
// Every FunctionalTensorWrapper contains a dummy FunctionalStorageImpl, which subclasses from c10::StorageImpl.
// It doesn't contain any data (similar to MetaTensor storage), but it contains an Alias object that knows about the base tensor.
// When a tensor is created through a view operation, both the new and old tensor point to the same FunctionalStorageImpl.
//
// As mutations are applied to any of the views, we also queue each mutation up on the Alias object, so we can replay them.
// When the user requests a tensor that's had a view taken, we check if it's up to date.
// If it's not up to date, we first replay all of the queued up mutations onto the alias, and then re-apply the current view
// on top of the newly updated alias.
//
// Why do we queue up and lazily run mutations on the alias, instead of updating the alias eagerly?
// This behavior was taken from pytorch/xla, which the alias-removal logic was inspired from.
// One benefit of the laziness is that we save work in the cases where a user has multiple views and mutates one of them,
// but never uses the other views later in the program (in which case we'll never update the alias).
// It also has downsides though: repeatedly applying mutations to the same view without syncing
// will silently use up more and more memory as more mutations are queued up.
//
// Corresponding diagram:
//
// b = a.view(...)
//
//        a                                                    b
//        |                                                    |     If the user asks for b and it’s out of date,
//       \/                                                    \/    We regenerate b by replaying it’s views from the alias.
// . - - - - - - - - - - - - - .                    . - - - - - - - - - - - - - .
// |  FunctionalTensorWrapper  |                    |  FunctionalTensorWrapper  |
// . - - - - - - - - - - - - - .                    . - - - - - - - - - - - - - .
// |     value   |   storage   |                    |    storage    |   Value   |
// . - - - - - - - - - - - - - .                    . - - - - - - - - - - - - - .
//          |                   \                  /                      |
//          |                     \              /                        |
//          |                       . - - - - - - - - - - - - .           |
//          |                       |  FunctionalStorageImpl  |           |
//          |                       . - - - - - - - - - - - - .           |
//          |                       |         Alias           |           |
//          |                       . - - - - - - - - - - - - .           |
//          |                       /     mutations to a or b             |
//          |                     /       are queued onto Alias           |
//          |                   /                                         |
//         \/                 /                                           \/
// . - - - - - - - - - - - - - .                             . - - - - - - - - - - - - - - - .
// |        TensorImpl         |                             |             TensorImpl        |
// . - - - - - - - - - - - - - .                             . - - - - - - - - - - - - - - - .
// |   value   |   storage     |                             |    storage    |     Value     |
// . - - - - - - - - - - - - - .                             . - - - - - - - - - - - - - - - .
//          |                                                             |
//          |                                                             |
//          |                                                             |
//          |   In this picture the two tensor views their own storages,  |
//          |   have their own storages, but backends like functorch      |
//         \/   are allowed to re-alias underneath the pass               \/
// . - - - - - - - - - - - - - .                             . - - - - - - - - - - - - - - - .
// |    underyling_storage     |                             |      underyling_storage       |
// . - - - - - - - - - - - - - .                             . - - - - - - - - - - - - - - - .
//
// This constructor is only used by view ops.
// - view_value: The output tensor that we need to wrap.
// - base: The "base" of the view that `view_value` was generated from.
// See Note [Functionalization: Alias Removal Part 2] for more details on the mutation replay logic.
FunctionalTensorWrapper::FunctionalTensorWrapper(const Tensor& view_value, const FunctionalTensorWrapper* base, functionalization::ViewMeta meta)
  : c10::TensorImpl(
      c10::DispatchKeySet(DispatchKey::Functionalize),
      view_value.dtype(),
      view_value.device()
    ),
    value_(view_value)
{
  set_constructor_metadata();
  // Copy the original tensor's ViewMeta vector and push the current one.
  if (base->view_metas_.size() > 0) {
      view_metas_ = base->view_metas_;  // copy
  }
  view_metas_.push_back(meta);
  storage_ = base->storage_; // alias this tensor's storage with the base tensor's
}

functionalization::FunctionalStorageImpl* FunctionalTensorWrapper::functional_storage_impl() const {
  return static_cast<functionalization::FunctionalStorageImpl*>(storage_.unsafeGetStorageImpl());
}

void FunctionalTensorWrapper::commit_update() {
  auto storage_impl = functional_storage_impl();
  storage_impl->add_update(value_, view_metas_);
  // Invariant: commit_update() is called during an inplace operation.
  // Tensor inputs to the operation are synced before runnig the op,
  // so the current tensor must be up-to-date with its alias at this point.
  generation_ = storage_impl->generation();
}

bool FunctionalTensorWrapper::is_up_to_date() const {
  auto alias_generation = functional_storage_impl()->generation();
  return generation_ == alias_generation;
}

// See Note [Functionalization Pass - Inplace View Ops]
void FunctionalTensorWrapper::mutate_view_meta(at::functionalization::ViewMeta meta) {
  view_metas_.push_back(meta);
  // Note [Functionalization Pass - Inplace View Ops]
  // So, these ops are special - they're mutation AND view ops. They get special codegen.
  // An example is transpose_, e.g. `a.transpose_()`
  // Calling transpose_() should ensure that a gets an alias, and append the new ViewMeta to a's current list of ViewMetas.
  value_ = meta.forward_fn(value_, meta.out_index);
}

// Note [Functionalization: Mutation Removal]
// Mutation removal is used to take a program like this:
//
// a.add_(b)
//
// and replace it with a slightly different program that has the same semantics:
//
// tmp = a.add(b)
// a.replace_(tmp)
//
// Where the replace_() call is implemented directly in the functionalization pass, so it is transparent to the backend.
// This is useful for backends that aren't able to handle certain types of mutations, like functorch.
//
// Why do we need to wrap every tensor in a FunctionalTensorWrapper? Consider this program:
//
// Before:
// tensor.add_(batched_tensor)
//
// After:
// tmp = tensor.add(batched_tensor)
// tensor.replace_(tmp)
//
// In the above, tmp is a batched tensor (because adding a normal tensor to a batched tensor does broadcasting and creates a batched tensor).
// But we can't just replace the underlying memory backing `tensor` with `tmp` - a batched tensor takes up more space!
// Instead, every input, intermediate and output of the program is wrapped in a FunctionalTensorImpl, which wraps the underlying tensor.
void FunctionalTensorWrapper::replace_(const Tensor& other) {
  // TODO: going to need to change this if we want nested functionalize() transforms.
  TORCH_INTERNAL_ASSERT(!at::functionalization::impl::isFunctionalTensor(other));
  value_ = other;
  // out= ops are allowed to resize the output tensors, mutating both the data and metadata of the tensor.
  // We need to propagate that metadata mutation to the wrapper (new size).
  if (sizes() != value_.sizes() || strides() != value_.strides()) {
    set_sizes_and_strides(value_.sizes(), value_.strides());
  }
  if (storage_offset() != value_.storage_offset()) {
    set_storage_offset(value_.storage_offset());
  }
  if (dtype() != value_.unsafeGetTensorImpl()->dtype() || layout() != value_.unsafeGetTensorImpl()->layout()) {
    // .to() should not re-entrantly go through functionalization.
    at::AutoDispatchSkipFunctionalize guard;
    // and we want _to_copy() to show up in the graph, not the composite .to() operator
    // (this can happen if autograd has already run by the time we enter this code)
    value_ = at::_to_copy(value_, c10::TensorOptions().dtype(dtype()).layout(layout()));
  }
}

void FunctionalTensorWrapper::maybe_replace_storage(const Tensor& other) {
  // Note [resize_() in functionalization pass]
  // resize_() is a special operator in functionalization because it can reallocate its underlying storage.
  // This function is only ever called in the case that resize_() needs to reallocate its storage to a larger size.
  //
  // However, functionalization currently bans the following code:
  //   a = torch.ones(2)
  //   b = a.view(2)
  //   b.resize_(4) # b is a view tensor, that we are trying to increase the storage size of
  //
  // Why is this code difficult to handle?
  // The functionalization pass currently keeps aliases in sync by making the following assumptions:
  // - The “base” tensor always refers to “all of the data”
  // - Whenever you have b = view_op(a), “b” should always refer to a subset of “a”s memory.
  //
  // The code above breaks that assumption b.resize_(4) actually needs to update "a"
  // to tell it that it is now actually some slice of a pre-existing larger storage.
  // We're also no longer re-generate "b" fully from "a" anymore, since "a" refers to a slice of "b"'s data.
  //
  // This is probably fixable in theory, but:
  // - the fix would likey complicated the functionalization logic quite a bit.
  // - the primary use case for resize_() today is resizing zero-sized tensors in out= variants of operators
  // - resize_() also can give you weird results today if you try to resize_() a weirdly strided tensor.
  //
  // Given all of the above, for now we're just banning the above usage.
  TORCH_CHECK(storage().use_count() == 1, "Attempted to resize a view tensor to a larger size. This is not allowed in the functionalization pass");
  TORCH_CHECK(view_metas_.size() == 0, "Attempted to resize a view tensor to a larger size. This is not allowed in the functionalization pass");
  // If this tensor is not a view (and has no outstanding views taken out on it),
  // Then it's safe to throw out the old storage and replace it with the new, larger one.
  storage_ = c10::Storage(c10::make_intrusive<functionalization::FunctionalStorageImpl>(other));
  value_ = other;
  generation_ = 0;
  // And update the metadata on the wrapper to reflect the new sizes and strides
  set_sizes_and_strides(value_.sizes(), value_.strides());
  refresh_numel();
  // (Technically we should be guaranteed that the tensor was already contiguous,
  // since it's guaranteed not to have been a view. Doesnt hurt to run though)
  refresh_contiguous();
}


void FunctionalTensorWrapper::sync_() {
  if (is_up_to_date()) {
    return;
  }
  apply_updates();
  regenerate_from_base();
}

void FunctionalTensorWrapper::regenerate_from_base() {
  at::AutoDispatchSkipFunctionalize guard;
  auto storage_impl = functional_storage_impl();
  auto t = storage_impl->base();
  TORCH_INTERNAL_ASSERT(!at::functionalization::impl::isFunctionalTensor(t));
  // Reapply views to get the viewed tensor from the base in alias_
  for (auto& view_meta: view_metas_) {
    t = view_meta.forward_fn(t, view_meta.out_index);
  }
  TORCH_INTERNAL_ASSERT(!at::functionalization::impl::isFunctionalTensor(t));
  replace_(t);
  generation_ = storage_impl->generation();
}

bool FunctionalTensorWrapper::apply_updates() {
  // Apply all updates on alias_
  auto storage_impl = functional_storage_impl();
  return storage_impl->apply_updates();
}

const char* FunctionalTensorWrapper::tensorimpl_type_name() const {
    return "FunctionalTensorWrapper";
}

template <typename VariableVersion>
c10::intrusive_ptr<TensorImpl> FunctionalTensorWrapper::shallow_copy_and_detach_core(
    VariableVersion&& version_counter,
    bool allow_tensor_metadata_change) const {
  if (key_set_.has(DispatchKey::Python) &&
      !c10::impl::tls_is_dispatch_key_excluded(DispatchKey::Python)) {
    auto r = pyobj_interpreter_.load(std::memory_order_acquire)->detach(this);
    if (r) {
      r->set_version_counter(std::forward<VariableVersion>(version_counter));
      r->set_allow_tensor_metadata_change(allow_tensor_metadata_change);
      return r;
    }
  }
  auto impl = c10::make_intrusive<FunctionalTensorWrapper>(value_);
  copy_tensor_metadata(
      /*src_impl=*/this,
      /*dest_impl=*/impl.get(),
      /*version_counter=*/std::forward<VariableVersion>(version_counter),
      /*allow_tensor_metadata_change=*/allow_tensor_metadata_change);
  impl->refresh_numel();
  impl->refresh_contiguous();
  return impl;
}

c10::intrusive_ptr<TensorImpl> FunctionalTensorWrapper::shallow_copy_and_detach(
    const c10::VariableVersion& version_counter,
    bool allow_tensor_metadata_change) const {
  return shallow_copy_and_detach_core(
      version_counter, allow_tensor_metadata_change);
}

c10::intrusive_ptr<TensorImpl> FunctionalTensorWrapper::shallow_copy_and_detach(
    c10::VariableVersion&& version_counter,
    bool allow_tensor_metadata_change) const {
  return shallow_copy_and_detach_core(
      std::move(version_counter), allow_tensor_metadata_change);
}

at::IntArrayRef FunctionalTensorWrapper::sizes_custom() const {
  return value_.unsafeGetTensorImpl()->sizes();
}
at::IntArrayRef FunctionalTensorWrapper::strides_custom() const {
  return value_.unsafeGetTensorImpl()->strides();
}
int64_t FunctionalTensorWrapper::dim_custom() const {
  return value_.unsafeGetTensorImpl()->dim();
}
int64_t FunctionalTensorWrapper::numel_custom() const {
  return value_.unsafeGetTensorImpl()->numel();
}
bool FunctionalTensorWrapper::is_contiguous_custom(at::MemoryFormat memory_format) const {
  return value_.unsafeGetTensorImpl()->is_contiguous();
}
c10::SymIntArrayRef FunctionalTensorWrapper::sym_sizes() const {
  return value_.unsafeGetTensorImpl()->sym_sizes();
}
c10::SymIntArrayRef FunctionalTensorWrapper::sym_sizes_custom() const {
  return value_.unsafeGetTensorImpl()->sym_sizes();
}

namespace functionalization {
namespace impl {

Tensor to_functional_tensor(const Tensor& tensor) {
  // Note [Wrapped Numbers <> Functionalization]
  if (tensor.unsafeGetTensorImpl()->is_wrapped_number()) {
      return tensor;
  }
  TORCH_INTERNAL_ASSERT_DEBUG_ONLY(!isFunctionalTensor(tensor));
  return at::detail::make_tensor<FunctionalTensorWrapper>(tensor);
}
c10::optional<Tensor> to_functional_tensor(const c10::optional<Tensor>& tensor) {
  if (tensor.has_value()) {
    return c10::make_optional<Tensor>(to_functional_tensor(*tensor));
  }
  return c10::nullopt;
}
c10::List<c10::optional<Tensor>> to_functional_tensor(const c10::List<c10::optional<Tensor>>& t_list) {
  c10::List<c10::optional<Tensor>> outputs;
  outputs.reserve(t_list.size());
  for (const auto i : c10::irange(t_list.size())) {
    outputs.push_back(to_functional_tensor(t_list[i]));
  }
  return outputs;
}
std::vector<Tensor> to_functional_tensor(ITensorListRef t_list) {
  std::vector<Tensor> outputs;
  outputs.reserve(t_list.size());
  for (const auto& tensor : t_list) {
    outputs.push_back(to_functional_tensor(tensor));
  }
  return outputs;
}

Tensor from_functional_tensor(const Tensor& tensor, bool assert_functional) {
  // Note [Wrapped Numbers <> Functionalization]
  if (!tensor.defined() || tensor.unsafeGetTensorImpl()->is_wrapped_number()) {
      return tensor;
  }
  if (isFunctionalTensor(tensor)) {
    auto impl = unsafeGetFunctionalWrapper(tensor);
    return impl->value();
  } else {
    // If the current tensor is not functional, then raise an error
    // if assert_functional is true. Otherwise, return the input.
    TORCH_INTERNAL_ASSERT(!assert_functional)
    return tensor;
  }
}
c10::optional<Tensor> from_functional_tensor(const c10::optional<Tensor>& t, bool assert_functional) {
  if (t.has_value()) {
    return c10::make_optional<Tensor>(from_functional_tensor(*t, assert_functional));
  }
  return c10::nullopt;
}
std::vector<Tensor> from_functional_tensor(ITensorListRef t_list) {
  std::vector<Tensor> outputs;
  outputs.reserve(t_list.size());
  for (const auto& tensor : t_list) {
    // from_functional_tensor(Tensor) has asserts to make sure you don't accidentally call
    // it on a non-functional input,
    // but from_functional_tensor(TensorList) can recieve a list containing both
    // functional and non-functional tensors.
    // Example of when that can happen: torch.cat(function_input_tensor, global_state_tensor).
    // When that happens, we're okay with only unwrapping the functional tensors.
    outputs.push_back(from_functional_tensor(tensor, /*assert_functional=*/false));
  }
  return outputs;
}
c10::List<c10::optional<Tensor>> from_functional_tensor(const c10::List<c10::optional<Tensor>>& t_list) {
  c10::List<c10::optional<Tensor>> outputs;
  outputs.reserve(t_list.size());
  for (const auto i : c10::irange(t_list.size())) {
    outputs.push_back(from_functional_tensor(t_list[i], /*assert_functional=*/false));
  }
  return outputs;
}

void sync(const Tensor& t) {
  if (t.unsafeGetTensorImpl()->is_wrapped_number()) {
    // Note [Wrapped Numbers <> Functionalization]
    // Unfortunately, we can't easily guarantee that wrapped numbers (scalar-tensors)
    // get wrapped up in a FunctionalTensorWrapper object, since they skip the dispatcher.
    // That shouldn't matter, since I don't think we're allowed to assign to wrapped numbers anyway.
    return;
  }
  // Not every tensor that hits a functionalization kernel is necessarily a functional tensor.
  // For example, xla_tensor.copy_(cpu_tensor) needs to hit the functionalization kernel
  // to sync xla_tensor, but not cpu_tensor.
  if (!at::functionalization::impl::isFunctionalTensor(t)) {
    return;
  }
  auto functional_impl = at::functionalization::impl::unsafeGetFunctionalWrapper(t);
  functional_impl->sync_();
}
void sync(const c10::optional<Tensor>& t) {
  if (t.has_value()) {
    sync(*t);
  }
}
void sync(ITensorListRef t_list) {
  for (const auto& t : t_list) {
    sync(t);
  }
}
void sync(const c10::List<c10::optional<Tensor>> t_list) {
  for (const auto i : c10::irange(t_list.size())) {
    sync(t_list[i]);
  }
}

void replace_(const Tensor& functional_tensor, const Tensor& other) {
  TORCH_INTERNAL_ASSERT_DEBUG_ONLY(isFunctionalTensor(functional_tensor));
  unsafeGetFunctionalWrapper(functional_tensor)->replace_(other);
}

void replace_(const ITensorListRef functional_tensor, ITensorListRef other) {
  TORCH_INTERNAL_ASSERT_DEBUG_ONLY(functional_tensor.size() == other.size());
  auto functional_tensor_it = functional_tensor.begin();
  auto other_it = other.begin();
  for (const auto i : c10::irange(functional_tensor.size())) {
    (void)i; // Suppress unused variable warning
    replace_(*functional_tensor_it++, *other_it++);
  }
}

void commit_update(const Tensor& functional_tensor) {
  TORCH_INTERNAL_ASSERT_DEBUG_ONLY(isFunctionalTensor(functional_tensor));
  unsafeGetFunctionalWrapper(functional_tensor)->commit_update();
}

void commit_update(ITensorListRef functional_tensor) {
  for (const auto& t : functional_tensor) {
    commit_update(t);
  }
}

bool isFunctionalTensor(const at::Tensor& tensor) {
  return tensor.unsafeGetTensorImpl()->key_set().has(c10::DispatchKey::Functionalize);
}

bool isFunctionalTensor(const c10::optional<Tensor>& t) {
  if (t.has_value()) {
    return isFunctionalTensor(*t);
  } else {
    return false;
  }
}

<<<<<<< HEAD
=======
// For lists that have a mix of functional and nonfunctional tensors,
// functionalization machinery should just unwrap the functional wrappers
// and leave the ordinary tensors alone.
bool isFunctionalTensor(const c10::List<Tensor>& t_list) {
  if (t_list.size() == 0) return false;
  auto functional_count = 0;
  for (const auto i : c10::irange(t_list.size())) {
    if (!t_list[i].defined()) continue;
    if (isFunctionalTensor(t_list[i])) {
      ++functional_count;
    }
  }
  return functional_count > 0;
}

>>>>>>> 993d8bb7
bool isFunctionalTensor(const c10::List<c10::optional<Tensor>>& t_list) {
  if (t_list.size() == 0) return false;
  auto functional_count = 0;
  for (const auto i : c10::irange(t_list.size())) {
    if (!t_list[i].has_value() || !t_list[i]->defined()) continue;
    if (isFunctionalTensor(t_list[i])) {
      ++functional_count;
    }
  }
  return functional_count > 0;
}

template <typename T>
bool isFunctionalTensorIListRef(c10::IListRef<T> list) {
  if (list.size() == 0) return false;
  auto functional_count = 0;
<<<<<<< HEAD
  auto nonfunctional_count = 0;
  for (const auto& tensor : list) {
    if (!tensor.defined()) continue;
    if (isFunctionalTensor(tensor)) {
=======
  for (const auto i : c10::irange(t_list.size())) {
    if (!t_list[i].defined()) continue;
    if (isFunctionalTensor(t_list[i])) {
>>>>>>> 993d8bb7
      ++functional_count;
    }
  }
  return functional_count > 0;
}

bool isFunctionalTensor(ITensorListRef list) {
  return isFunctionalTensorIListRef(list);
}

Tensor create_functional_tensor_with_view_meta(const at::Tensor& view_to_wrap, const at::Tensor& base, functionalization::ViewMeta meta, int64_t out_idx) {
  TORCH_INTERNAL_ASSERT(!at::functionalization::impl::isFunctionalTensor(view_to_wrap));
  TORCH_INTERNAL_ASSERT(at::functionalization::impl::isFunctionalTensor(base));
  auto functional_base_impl = at::functionalization::impl::unsafeGetFunctionalWrapper(base);
  if (out_idx != 0) {
    // Note [out_idx in ViewMeta]
    // When a view op outputs multiple tensors, each output needs its own separate ViewMeta.
    // Each ViewMeta also tracks the index of the particular output tensor, which is needed in the reverse function.
    meta = meta.to_out_idx(out_idx);
  }
  return at::detail::make_tensor<FunctionalTensorWrapper>(view_to_wrap, functional_base_impl, meta);
}

std::vector<Tensor> create_functional_tensor_with_view_meta(ITensorListRef view_to_wrap, const at::Tensor& base, functionalization::ViewMeta meta) {
  std::vector<Tensor> outputs(view_to_wrap.size());
  int64_t i = 0;
  for (const auto& tensor : view_to_wrap) {
    outputs[i] = create_functional_tensor_with_view_meta(tensor, base, meta, i);
    i++;
  }
  return outputs;
}

void mutate_view_meta(const at::Tensor& self, functionalization::ViewMeta meta) {
  TORCH_INTERNAL_ASSERT(at::functionalization::impl::isFunctionalTensor(self));
  auto self_impl = at::functionalization::impl::unsafeGetFunctionalWrapper(self);
  self_impl->mutate_view_meta(meta);
}

// Note [Propagating strides in the functionalization pass]
// In order to properly compute stride information, the functionalization pass
// calls each {view} reference implementations with meta tensors.
// The output meta tensor's stride info serves as a reference for what the correct strides should be.
void set_sizes_strides_offset(const Tensor& out, const Tensor& reference_out) {
  out.unsafeGetTensorImpl()->set_sizes_and_strides(reference_out.sizes(), reference_out.strides());
  out.unsafeGetTensorImpl()->set_storage_offset(reference_out.storage_offset());
}

void set_sizes_strides_offset(const std::vector<Tensor>& outs, const std::vector<Tensor>& reference_outs) {
  TORCH_INTERNAL_ASSERT(outs.size() == reference_outs.size());
  for (const auto i : c10::irange(reference_outs.size())) {
    set_sizes_strides_offset(outs[i], reference_outs[i]);
  }
}

thread_local bool _functionalizationReapplyViews;

bool getFunctionalizationReapplyViewsTLS() {
  return _functionalizationReapplyViews;
}
void setFunctionalizationReapplyViewsTLS(bool reapply_views) {
  _functionalizationReapplyViews = reapply_views;
}

} // namespace impl


// Given an **out-of-place** op that might internally call view/inplace ops,
// This function will "functionalize" it.
// That is, it will call the operator, but removing any intermediate views/mutations
// that are performed inside of it.
// This is useful for LTC/XLA, which would like to re-use some of our composite kernels
// from pytorch core but not have to worry about the view ops that they might call.
// e.g. at::block_diag
void functionalize_op_helper(const c10::OperatorHandle& op, torch::jit::Stack* stack) {
  const auto& schema = op.schema();
  const auto num_arguments = schema.arguments().size();
  const auto arguments_begin = stack->size() - num_arguments;
  auto arguments = torch::jit::last(stack, num_arguments);

  // Wrap all tensor-like inputs into FunctionalTensorWrappers.
  // When we re-invoke the dispatcher, this will automatically enable the functionalization pass.
  for (uint64_t idx = 0; idx < num_arguments; ++idx) {
    const auto& ivalue = arguments[idx];
    if (ivalue.isTensor()) {
      auto t = ivalue.toTensor();
      if (t.defined()) {
        TORCH_INTERNAL_ASSERT(!at::functionalization::impl::isFunctionalTensor(t),
          "The composite op functionalization fallback expects its inputs all not to be functional tensors");
        auto t_new = c10::IValue(at::functionalization::impl::to_functional_tensor(t));
        (*stack)[arguments_begin + idx] = t_new;
      }
    } else if (ivalue.isTensorList()) {
      auto tensors = ivalue.toTensorList();
      TORCH_INTERNAL_ASSERT(!at::functionalization::impl::isFunctionalTensor(tensors),
        "The composite op functionalization fallback expects its inputs all not to be functional tensors");
      auto t_new = c10::IValue(at::functionalization::impl::to_functional_tensor(tensors));
      (*stack)[arguments_begin + idx] = t_new;
    } else if (ivalue.isOptionalTensorList()) {
      auto opt_tensors = ivalue.toOptionalTensorList();
      TORCH_INTERNAL_ASSERT(!at::functionalization::impl::isFunctionalTensor(opt_tensors),
        "The composite op functionalization fallback expects its inputs all not to be functional tensors");
      auto t_new = c10::IValue(at::functionalization::impl::to_functional_tensor(opt_tensors));
      (*stack)[arguments_begin + idx] = t_new;
    }
  }

  {
    // Today when you call at::empty(device=lazy), the lazy backend decides whether or not to wrap
    // the output in a functional tensor based on TLS.
    // In this code, we're re-entrantly entering functionalization in the same call-stack,
    // so we need to manually fix up TLS as if it hadn't already been called.
    auto curr_tls = c10::impl::tls_local_dispatch_key_set();
    auto tls_reenable_functionalize = c10::impl::PODLocalDispatchKeySet();
    tls_reenable_functionalize.set_included(curr_tls.included_);
    tls_reenable_functionalize.set_excluded(curr_tls.excluded_.remove(c10::DispatchKey::Functionalize));
    c10::impl::ForceDispatchKeyGuard guard_(tls_reenable_functionalize);
    // So, we should probably provide a way to directly call a kernel registered to
    // the `CompositeExplicitAutograd` key.
    // We can't do that today, so this should be a reasonably good proxy
    // (It won't work in cases where an op has both a CompositeExplicitAutograd kernel
    // AND a dedicated meta kernel, but that probably shouldn't ever happen).
    op.redispatchBoxed(c10::DispatchKeySet(c10::DispatchKey::Meta), stack);
  }

  const auto num_returns = schema.returns().size();
  const auto returns_begin = stack->size() - num_returns;
  auto returns = torch::jit::last(stack, num_returns);

  for (const auto idx : c10::irange(num_returns)) {
    const auto& ivalue = returns[idx];
    if (ivalue.isTensor()) {
      auto t = ivalue.toTensor();
      if (!t.defined()) continue;
      at::functionalization::impl::sync(t);
      auto t_new = c10::IValue(at::functionalization::impl::from_functional_tensor(t));
      (*stack)[returns_begin + idx] = t_new;
    } else if (ivalue.isTensorList()) {
      auto tensors = ivalue.toTensorList();
      at::functionalization::impl::sync(tensors);
      auto t_new = c10::IValue(at::functionalization::impl::from_functional_tensor(tensors));
      (*stack)[returns_begin + idx] = t_new;
    } else if (ivalue.isOptionalTensorList()) {
      auto opt_tensors = ivalue.toOptionalTensorList();
      at::functionalization::impl::sync(opt_tensors);
      auto t_new = c10::IValue(at::functionalization::impl::from_functional_tensor(opt_tensors));
      (*stack)[returns_begin + idx] = t_new;
    }
  }
}



} // namespace functionalization
} // namespace at<|MERGE_RESOLUTION|>--- conflicted
+++ resolved
@@ -500,24 +500,6 @@
   }
 }
 
-<<<<<<< HEAD
-=======
-// For lists that have a mix of functional and nonfunctional tensors,
-// functionalization machinery should just unwrap the functional wrappers
-// and leave the ordinary tensors alone.
-bool isFunctionalTensor(const c10::List<Tensor>& t_list) {
-  if (t_list.size() == 0) return false;
-  auto functional_count = 0;
-  for (const auto i : c10::irange(t_list.size())) {
-    if (!t_list[i].defined()) continue;
-    if (isFunctionalTensor(t_list[i])) {
-      ++functional_count;
-    }
-  }
-  return functional_count > 0;
-}
-
->>>>>>> 993d8bb7
 bool isFunctionalTensor(const c10::List<c10::optional<Tensor>>& t_list) {
   if (t_list.size() == 0) return false;
   auto functional_count = 0;
@@ -534,16 +516,9 @@
 bool isFunctionalTensorIListRef(c10::IListRef<T> list) {
   if (list.size() == 0) return false;
   auto functional_count = 0;
-<<<<<<< HEAD
-  auto nonfunctional_count = 0;
   for (const auto& tensor : list) {
     if (!tensor.defined()) continue;
     if (isFunctionalTensor(tensor)) {
-=======
-  for (const auto i : c10::irange(t_list.size())) {
-    if (!t_list[i].defined()) continue;
-    if (isFunctionalTensor(t_list[i])) {
->>>>>>> 993d8bb7
       ++functional_count;
     }
   }
