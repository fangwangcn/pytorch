#pragma once

#include <ATen/ATen.h>
#include <c10/util/Exception.h>
#include <torch/csrc/jit/codegen/cuda/type.h>
#include <torch/csrc/jit/ir/ir.h>

namespace torch {
namespace jit {
namespace fuser {
namespace cuda {

void debugPrint(const c10::TensorTypePtr& type);

bool is_zero_dim_tensor(const std::shared_ptr<c10::TensorType>& tensor_type);
bool is_zero_sized_tensor(const std::shared_ptr<c10::TensorType>& tensor_type);

bool is_cpu_scalar(const at::Tensor& tensor);
bool is_cpu_scalar(const c10::TensorType& tensor_type);

// TODO: merge these two
// check if input is compatible with 32b index mode
int getCommonDeviceCUDA(const at::ArrayRef<IValue>& inputs);
KernelIndexMode collectIndexMode(const at::ArrayRef<at::IValue>& inputs);

//! Types of debug print-outs
//!
//! These can be set through the `PYTORCH_NVFUSER_DUMP` environment variable
//!
enum class DebugDumpOption {
  FusionIr, //!< Dump the Fusion IR before lowering
  FusionIrMath, //!< Dump just the compute (math) part of the Fusion IR
  FusionIrPresched, //!< Dump the Fusion IR before it is scheduled.
  KernelIr, //!< Dump the compiler Kernel IR
  ComputeAtMap, //!< Dump the computeAt map
  CudaKernel, //!< Dump the generated CUDA C++ kernel code
  CudaFull, //!< Dump the complete CUDA C++ code
  CudaToFile, //!< Dump CUDA Strings to File
  DebugInfo, //!< Embed line info and debug info to compiled kernel, and dump
             //!< the full CUDA C++ code
  LaunchParam, //!< Dump the Launch parameters of kernel
  FusionSegments, //!< Dump Segmented Fusion Graph
  FusionSegmenterLog, //!< Dump Detailed Segmenter Logging
  FusionArgs, //!< Print the runtime fusion arguments
  KernelArgs, //!< Print the runtime kernel arguments when launching kernels
  EffectiveBandwidth, //! Measure kernel performance and print effective
                      //! bandwidth
  FusionSegmentsDrawing, //!< Dump Segmented Fusion Graph
  PrintPtxasLog, //!< Print the ptxas verbose log including register usage
  BufferReuseInfo, //!< Dump the analysis details of local/shared buffer re-use
  SchedulerDebug, //! Dump scheduler heuristic parameters
  ParallelDimensions, //!< Dump known parallel dimensions
  Halo, //! Halo information of tensors
  PerfDebugVerbose, //! When running kernels, print verbose information
                    //! associated with what's running
  PythonDefinition, //! Python Frontend Fusion Definition.
  PythonFrontendDebug, //! Python Frontend debug information.
  TransformPropagator, //! When running TransformPropagator, print propagation
                       //! path and replay result
<<<<<<< HEAD
  InlinePropagator, //! When running InlinePropagator, print propagation
                    //! path and inlining result
  Cubin, //! Dump compiled CUBIN
  Ptx //! Dump compiled PTX
=======
  InlinePropagator //! When running InlinePropagator, print propagation
                   //! path and inlining result
>>>>>>> bfb7b155
};

TORCH_CUDA_CU_API bool isDebugDumpEnabled(DebugDumpOption option);

//! Types of features to disable
//!
//! These can be set through the `PYTORCH_NVFUSER_DISABLE` environment variable
//!
enum class DisableOption {
  ArchCheck, //! Disable hardware-specific checks to enable cross arch debug
  Fallback, //! Disable fallback
  Fma, //! Disable FMA instructions
  IndexHoist, //! Disable index hoisting
  Nvtx, //! Disable NVTX instrumentation
  PredicateElimination //! Disable predicate elimination
};

TORCH_CUDA_CU_API bool isOptionDisabled(DisableOption option);

//! Types of features to enable
//!
//! These can be set through the `PYTORCH_NVFUSER_ENABLE` environment variable
//!
enum class EnableOption {
  Complex, //! Enable complex support on python
  KernelProfile, //! Enable intra-kernel performance profiling
  LinearDecomposition, //! Enable linear-bias decomposition
  ConvDecomposition, //! Enable conv-bias decomposition
  TransposeScheduler //! Enable the experimental transpose scheduler
};

TORCH_CUDA_CU_API bool isOptionEnabled(EnableOption option);

// Check if fallback path should be used which will dispatch to eagermode if any
// errors are encountered. Helpful for debugging.
bool useFallback();

//! Ceil integer division
constexpr int64_t ceilDiv(int64_t a, int64_t b) {
  return (a + b - 1) / b;
}

//! Simple mixin for suppressing copy & move operations, ex:
//!
//!  class Foo : public NonCopyable {
//!   ...
//!  };
//!
class NonCopyable {
 public:
  NonCopyable() = default;

  // No copy/move semantics
  NonCopyable(const NonCopyable&) = delete;
  NonCopyable& operator=(const NonCopyable&) = delete;
};

//! A generic root for a hierarchy of polymorphic classes:
//! - It ensures virtual destructors
//! - Provides the base->as<Derived>() and node->isA<T>() notation
class PolymorphicBase {
 public:
  virtual ~PolymorphicBase() = default;

  // Replacement for static_cast<T*>(ptr): ptr->as<T>()
  // (checked in DEBUG builds)
  template <class T>
  T* as() {
#ifdef NDEBUG
    auto downcast_ptr = static_cast<T*>(this);
#else
    auto downcast_ptr = dynamic_cast<T*>(this);
    TORCH_INTERNAL_ASSERT(downcast_ptr != nullptr);
#endif
    return downcast_ptr;
  }

  template <class T>
  const T* as() const {
#ifdef NDEBUG
    auto downcast_ptr = static_cast<const T*>(this);
#else
    auto downcast_ptr = dynamic_cast<const T*>(this);
    TORCH_INTERNAL_ASSERT(downcast_ptr != nullptr);
#endif
    return downcast_ptr;
  }

  //! Check if the runtime time is T (or derived from T)
  //!
  //! \note Don't use this for conditional casts. Instead, use:
  //!
  //!  if (auto t = dynamic_cast<T>(p)) { ... }
  //!
  //! instead of:
  //!
  //!  if (p->isA<T>()) { auto t = p->as<T>(); ... }
  //!
  template <class T>
  bool isA() const {
    return dynamic_cast<const T*>(this) != nullptr;
  }
};

template <class T, std::enable_if_t<std::is_enum<T>::value, bool> = true>
constexpr unsigned int switch_pair(T t1, T t2) {
  constexpr unsigned int _WORD_SHIFT = 16;
  return ((unsigned int)t1 << _WORD_SHIFT) + (unsigned int)t2;
}

std::vector<int64_t> getTensorSizes(TensorTypePtr const& tensor_type);

} // namespace cuda
} // namespace fuser
} // namespace jit
} // namespace torch<|MERGE_RESOLUTION|>--- conflicted
+++ resolved
@@ -57,15 +57,10 @@
   PythonFrontendDebug, //! Python Frontend debug information.
   TransformPropagator, //! When running TransformPropagator, print propagation
                        //! path and replay result
-<<<<<<< HEAD
   InlinePropagator, //! When running InlinePropagator, print propagation
                     //! path and inlining result
   Cubin, //! Dump compiled CUBIN
   Ptx //! Dump compiled PTX
-=======
-  InlinePropagator //! When running InlinePropagator, print propagation
-                   //! path and inlining result
->>>>>>> bfb7b155
 };
 
 TORCH_CUDA_CU_API bool isDebugDumpEnabled(DebugDumpOption option);
