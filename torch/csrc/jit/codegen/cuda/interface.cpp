#include <torch/csrc/jit/codegen/cuda/interface.h>

#include <ATen/core/dispatch/OperatorOptions.h>
#include <c10/util/irange.h>
#include <torch/csrc/jit/runtime/custom_operator.h>
#include <torch/csrc/jit/runtime/register_ops_utils.h>

namespace torch {
namespace jit {
namespace fuser {
namespace cuda {

static std::atomic<bool> cuda_fusion_guard_mode{true};

std::atomic<bool>& getCudaFusionGuardMode() {
  return cuda_fusion_guard_mode;
}

CudaFuserInterface* getFuserInterface() {
  static CudaFuserInterface fuser_interface_;
  return &fuser_interface_;
}

void compileFusionGroup(Node* fusion_node) {
  TORCH_CHECK(
      getFuserInterface()->fn_compile_n != nullptr,
      "Running the CUDA fuser requires a CUDA build.");
  getFuserInterface()->fn_compile_n(fusion_node);
}

void runFusionGroup(const Node* fusion_node, Stack& stack) {
  TORCH_CHECK(
      getFuserInterface()->fn_run_n_s != nullptr,
      "Running the CUDA fuser requires a CUDA build.");
  getFuserInterface()->fn_run_n_s(fusion_node, stack);
}

void fuseGraph(std::shared_ptr<Graph>& graph) {
  TORCH_CHECK(
      getFuserInterface()->fn_fuse_graph != nullptr,
      "Running the CUDA fuser requires a CUDA build.");
  getFuserInterface()->fn_fuse_graph(graph);
}

bool canFuseNode(const Node* node) {
  return getFuserInterface()->fn_can_fuse_n != nullptr &&
      getFuserInterface()->fn_can_fuse_n(node);
}

void InsertProfileNodesForCUDAFuser(ProfilingRecord* pr) {
  if (getFuserInterface()->fn_insert_profile_inodes) {
    getFuserInterface()->fn_insert_profile_inodes(pr);
  }
}

//! [ Note -- type guard logic in CudaFusionGuard ]
//!
//! CudaFusionGuard is used to Guard input tensor to `CudaFusionGroup` so that
//! we would not feed inputs that violates the graph defined in `GraphCache`.
//!
//! see [ Note -- 2 level cache implementation ] for definition of unique
//! computational graph.
//! see [ Note -- CudaFusionGuard implementation] for details on how guard works
//! in profiling executor
//!
//! Type guard logic is used to query whether a runtime input `tensor` compiles
//! with profiled `guard_tensor_type`. `guard_tensor_type` is the observed
//! tensor type during profiling runs.
//!
//! At this moment, we only do single profiling run, so `guard_tensor_type` has
//! static shape / stride / scalarType. *This might be a little confusing as our
//! implementation is actually more relaxed.
//!
//! Things that we check:
//!   a. identical rank & scalar type
//!   b. stride check:
//!        b.1. identical stride order
//!        b.2. identical contiguity
//!             note that contiguity here is used for tensor collapsing. So
//!             extra attention should be paid to contiguity across size-1
//!             dimensions.
//!   c. size check:
//!        making sure that broadcast semantics are identical. So we want to
//!        make sure a given dimension either are both size-1 for `tensor` &
//!        `guard_tensor_type`, or are both non-size-1.
//!        This is due to the fact that we specialize size-1 dimension as
//!        broadcasted dimension while translating PyTorch tensor to Fusion IR.
//!
bool complyWith(
    const at::Tensor& tensor,
    const c10::TensorTypePtr& guard_tensor_type) {
  // guard broadcast semantics, contiguity & stride order;
  TORCH_INTERNAL_ASSERT(
      guard_tensor_type && guard_tensor_type->dim().has_value());

  // check a. if num_dimension check fails or scalar type check fails
  if (*guard_tensor_type->dim() != static_cast<size_t>(tensor.ndimension()) ||
      (guard_tensor_type->scalarType().has_value() &&
       (guard_tensor_type->scalarType().value() != tensor.scalar_type()))) {
    return false;
  }

  // TODO: should we get symbolic_size instead and check for size
  // consistency across tensors as well?
  const auto& sizes = guard_tensor_type->sizes();
  const auto& stride_properties = guard_tensor_type->stride_properties();

  const auto& t_sizes = tensor.sizes();
  const auto& t_strides = tensor.strides();
  int inner_dim = -1;
  for (const auto j : c10::irange(*guard_tensor_type->dim())) {
    // check b. for stride check, we go along dimensions from fastest stride to
    // slowest stride
    int sorted_index = stride_properties[j]->stride_index_
        ? static_cast<int>(*stride_properties[j]->stride_index_)
        : -1;

    // only apply stride check when we have stride_properties
    if (sorted_index != -1) {
      // check b.1. stride order [current dimension has stride larger
      // than its inner dimension(s)], check only applies when both:
      //     i. already encountered an inner dimension
      //    ii. not at the fastest dimension
      if (j != 0 && inner_dim != -1) {
        // we are not looking at dim-j, but dim-sorted_index, which
        // is the j-th fastest dim;
        // TODO: merge this with above and put a long comment there
        if (t_strides[sorted_index] < t_strides[inner_dim]) {
          return false;
        }
      }

      // check b.2. contiguity, we only check when it's marked as
      // contiguous.
      if (stride_properties[j]->contiguous_ &&
          *stride_properties[j]->contiguous_) {
        if (j != 0) {
          // we use contiguity to collapse dimension, if size == 1, it is
          // always collapsible
          // computeStrideProps also default to contiguous when stride == 1
          if (t_sizes[sorted_index] != 1 && t_strides[sorted_index] != 1) {
            TORCH_INTERNAL_ASSERT(
                stride_properties[j - 1]->stride_index_.has_value(),
                "Counknown index is meaningless");
            // TODO: merge this check up
            if (t_strides[sorted_index] !=
                t_strides[inner_dim] * t_sizes[inner_dim]) {
              return false;
            }
          }
        } else {
          // TODO: merge this check up
          if (t_strides[sorted_index] != 1) {
            return false;
          }
        }
      }

      // update inner_dim to be current dim. Note that we try to skip update
      // when current `t_size[sorted_index] == 1`, because:
      //   1. stride comparison on a size-1 dimension is meaningless
      //      [check b.1]
      //   2. contiguity on a size-1 dimension is misleading. For collapsing,
      //      we should actually look at the next non-size-1 dimension
      //      [check b.2]
      if (inner_dim == -1 || t_sizes[sorted_index] != 1) {
        inner_dim = sorted_index;
      }
    }

    // check c, we go along semantic ordered dimensions
    // check broadcast / size-1:
    bool guard_bcast = sizes[j].has_value() && sizes[j].value() == 1;
    if (guard_bcast != (t_sizes[j] == 1)) {
      return false;
    }
  }

  return true;
}

} // namespace cuda
} // namespace fuser

namespace {

<<<<<<< HEAD
// NOLINTNEXTLINE(cppcoreguidelines-avoid-non-const-global-variables)
RegisterOperators size_eq_guard({
    Operator(
        //"prim::CudaFusionSizeEq(int[] size, int[] ref) -> bool",
        "prim::CudaFusionSizeEq(...) -> bool",
        // prim::CudaFusionGuard returns a fresh Boolean type without aliasing.
        // if we would ever return refined tensor, which would change aliasing
        // analysis, we should update aliasdb pass.
        [](const Node* node) -> Operation {
          return [](Stack* stack) {
            at::ArrayRef<IValue> inputs = last(stack, 2);
            drop(stack, 2);

            if (!fuser::cuda::getCudaFusionGuardMode()) {
              push(stack, IValue(true));
              return;
            }

            // auto inp = inputs[0].toIntList();
            TORCH_INTERNAL_ASSERT(
                inputs[1].isIntList(), "reference needs to be of int list");
            auto ref = inputs[1].toIntList();

            auto ret = true;
            if (ref.empty()) {
              ret = inputs[0].isNone();
            } else {
              if (inputs[0].isIntList()) {
                auto inp = inputs[0].toIntList();
                if (inp.size() != ref.size()) {
                  push(stack, IValue(false));
                  return;
                }

                for (size_t i = 0; i < inp.size(); i++) {
                  if (((inp[i] == 1) != (ref[i] == 1))) {
                    ret = false;
                    break;
                  }
                }
              } else {
                ret = false;
              }
            }

            push(stack, IValue(ret));
            return;
          };
        },
        aliasAnalysisFromSchema()),
});

// NOLINTNEXTLINE(cppcoreguidelines-avoid-non-const-global-variables)
=======
>>>>>>> 76d3cdf9
RegisterOperators reg_fusion({
    Operator(
        prim::CudaFusionGroup,
        [](const Node* node) -> Operation {
          return [node](Stack* stack) {
            fuser::cuda::runFusionGroup(node, *stack);
          };
        },
        aliasAnalysisSpecialCase()),
});

RegisterOperators reg_guard({
    Operator(
        "prim::CudaFusionGuard(...) -> bool",
        // prim::CudaFusionGuard returns a fresh Boolean type without aliasing.
        // if we would ever return refined tensor, which would change aliasing
        // analysis, we should update aliasdb pass.
        [](const Node* node) -> Operation {
          return [node](Stack* stack) {
            // TODO: check latency here!!!!
            std::vector<TypePtr> types = node->tys(attr::types);
            const auto num_inputs = types.size();
            at::ArrayRef<IValue> inputs = last(stack, num_inputs);
            drop(stack, num_inputs);

            if (!fuser::cuda::getCudaFusionGuardMode()) {
              push(stack, IValue(true));
              return;
            }

            for (const auto i : c10::irange(num_inputs)) {
              const c10::TensorTypePtr& guard_tensor_type =
                  types[i]->cast<TensorType>();

              // TODO: maybe we should just push false and fallback
              TORCH_INTERNAL_ASSERT(inputs[i].isTensor());
              const at::Tensor& tensor = inputs[i].toTensor();

              if (!fuser::cuda::complyWith(tensor, guard_tensor_type)) {
                push(stack, IValue(false));
                return;
              }
            }

            // TODO: check type and return the right flag
            // naively return true;
            push(stack, IValue(true));
            return;
          };
        },
        aliasAnalysisFromSchema()),
});

// NOLINTNEXTLINE(cppcoreguidelines-avoid-non-const-global-variables)
RegisterOperators reg_add_optional({
    Operator(
        "prim::add_optional(Tensor(a) input, Tensor? bias) -> Tensor(a)",
        [](const Node* node) -> Operation {
          return [](Stack* stack) {
            IValue input, bias;
            pop(stack, input, bias);
            if (bias.isNone()) {
              push(stack, std::move(input));
            } else {
              push(stack, at::add(input.toTensor(), bias.toTensor(), 1.0));
            }
          };
        },
        aliasAnalysisFromSchema()),
});
} // namespace

} // namespace jit
} // namespace torch<|MERGE_RESOLUTION|>--- conflicted
+++ resolved
@@ -184,7 +184,6 @@
 
 namespace {
 
-<<<<<<< HEAD
 // NOLINTNEXTLINE(cppcoreguidelines-avoid-non-const-global-variables)
 RegisterOperators size_eq_guard({
     Operator(
@@ -238,8 +237,6 @@
 });
 
 // NOLINTNEXTLINE(cppcoreguidelines-avoid-non-const-global-variables)
-=======
->>>>>>> 76d3cdf9
 RegisterOperators reg_fusion({
     Operator(
         prim::CudaFusionGroup,
