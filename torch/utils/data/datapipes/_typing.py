# Taking reference from official Python typing
# https://github.com/python/cpython/blob/master/Lib/typing.py

import collections
import functools
import inspect
import numbers
import sys
from typing import (Any, Dict, Iterator, Generic, List, Optional, Set, Tuple, TypeVar, Union,
                    get_type_hints)
from typing import _eval_type, _tp_cache, _type_check, _type_repr  # type: ignore[attr-defined]
from typing import ForwardRef

# TODO: Use TypeAlias when Python 3.6 is deprecated
# Please check [Note: TypeMeta and TypeAlias]
# In case of metaclass conflict due to ABCMeta or _ProtocolMeta
# For Python 3.9, only Protocol in typing uses metaclass
from abc import ABCMeta
from typing import _GenericAlias  # type: ignore[attr-defined, no-redef]

class GenericMeta(ABCMeta):  # type: ignore[no-redef]
    pass

import torch

class Integer(numbers.Integral):
    pass


class Boolean(numbers.Integral):
    pass


# Python 'type' object is not subscriptable
# Tuple[int, List, dict] -> valid
# tuple[int, list, dict] -> invalid
# Map Python 'type' to abstract base class
TYPE2ABC = {
    bool: Boolean,
    int: Integer,
    float: numbers.Real,
    complex: numbers.Complex,
    dict: Dict,
    list: List,
    set: Set,
    tuple: Tuple,
    None: type(None),
}


def issubtype(left, right, recursive=True):
    r"""
    Check if the left-side type is a subtype of the right-side type.
    If any of type is a composite type like `Union` and `TypeVar` with
    bounds, it would be expanded into a list of types and check all
    of left-side types are subtypes of either one from right-side types.
    """
    left = TYPE2ABC.get(left, left)
    right = TYPE2ABC.get(right, right)

    if right is Any or left == right:
        return True

    if isinstance(right, _GenericAlias):
        if getattr(right, '__origin__', None) is Generic:
            return True

    if right == type(None):
        return False

    # Right-side type
    constraints = _decompose_type(right)

    if len(constraints) == 0 or Any in constraints:
        return True

    if left is Any:
        return False

    # Left-side type
    variants = _decompose_type(left)

    # all() will return True for empty variants
    if len(variants) == 0:
        return False

    return all(_issubtype_with_constraints(variant, constraints, recursive) for variant in variants)


def _decompose_type(t, to_list=True):
    if isinstance(t, TypeVar):
        if t.__bound__ is not None:
            ts = [t.__bound__]
        else:
            # For T_co, __constraints__ is ()
            ts = list(t.__constraints__)
    elif hasattr(t, '__origin__') and t.__origin__ == Union:
        ts = t.__args__
    else:
        if not to_list:
            return None
        ts = [t]
    # Ignored: Generator has incompatible item type "object"; expected "Type[Any]"
    ts = list(TYPE2ABC.get(_t, _t) for _t in ts)  # type: ignore[misc]
    return ts


def _issubtype_with_constraints(variant, constraints, recursive=True):
    r"""
    Check if the variant is a subtype of either one from constraints.
    For composite types like `Union` and `TypeVar` with bounds, they
    would be expanded for testing.
    """
    if variant in constraints:
        return True

    # [Note: Subtype for Union and TypeVar]
    # Python typing is able to flatten Union[Union[...]] or Union[TypeVar].
    # But it couldn't flatten the following scenarios:
    #   - Union[int, TypeVar[Union[...]]]
    #   - TypeVar[TypeVar[...]]
    # So, variant and each constraint may be a TypeVar or a Union.
    # In these cases, all of inner types from the variant are required to be
    # extraced and verified as a subtype of any constraint. And, all of
    # inner types from any constraint being a TypeVar or a Union are
    # also required to be extracted and verified if the variant belongs to
    # any of them.

    # Variant
    vs = _decompose_type(variant, to_list=False)

    # Variant is TypeVar or Union
    if vs is not None:
        return all(_issubtype_with_constraints(v, constraints, recursive) for v in vs)

    # Variant is not TypeVar or Union
    if hasattr(variant, '__origin__') and variant.__origin__ is not None:
        v_origin = variant.__origin__
        # In Python-3.9 typing library untyped generics do not have args
        v_args = getattr(variant, "__args__", None)
    else:
        v_origin = variant
        v_args = None

    # Constraints
    for constraint in constraints:
        cs = _decompose_type(constraint, to_list=False)

        # Constraint is TypeVar or Union
        if cs is not None:
            if _issubtype_with_constraints(variant, cs, recursive):
                return True
        # Constraint is not TypeVar or Union
        else:
            # __origin__ can be None for plain list, tuple, ... in Python 3.6
            if hasattr(constraint, '__origin__') and constraint.__origin__ is not None:
                c_origin = constraint.__origin__
                if v_origin == c_origin:
                    if not recursive:
                        return True
                    # In Python-3.9 typing library untyped generics do not have args
                    c_args = getattr(constraint, "__args__", None)
                    if c_args is None or len(c_args) == 0:
                        return True
                    if v_args is not None and len(v_args) == len(c_args) and \
                            all(issubtype(v_arg, c_arg) for v_arg, c_arg in zip(v_args, c_args)):
                        return True
            # Tuple[int] -> Tuple
            else:
                if v_origin == constraint:
                    return True

    return False


def issubinstance(data, data_type):
    if not issubtype(type(data), data_type, recursive=False):
        return False

    # In Python-3.9 typing library __args__ attribute is not defined for untyped generics
    dt_args = getattr(data_type, "__args__", None)
    if isinstance(data, tuple):
        if dt_args is None or len(dt_args) == 0:
            return True
        if len(dt_args) != len(data):
            return False
        return all(issubinstance(d, t) for d, t in zip(data, dt_args))
    elif isinstance(data, (list, set)):
        if dt_args is None or len(dt_args) == 0:
            return True
        t = dt_args[0]
        return all(issubinstance(d, t) for d in data)
    elif isinstance(data, dict):
        if dt_args is None or len(dt_args) == 0:
            return True
        kt, vt = dt_args
        return all(issubinstance(k, kt) and issubinstance(v, vt) for k, v in data.items())

    return True


# [Note: TypeMeta and TypeAlias]
# In order to keep compatibility for Python 3.6, use Meta for the typing.
# TODO: When PyTorch drops the support for Python 3.6, it can be converted
# into the Alias system and using `__class_getiterm__` for DataPipe. The
# typing system will gain benefit of performance and resolving metaclass
# conflicts as elaborated in https://www.python.org/dev/peps/pep-0560/


class _DataPipeType:
    r"""
    Save type annotation in `param`
    """

    def __init__(self, param):
        self.param = param

    def __repr__(self):
        return _type_repr(self.param)

    def __eq__(self, other):
        if isinstance(other, _DataPipeType):
            return self.param == other.param
        return NotImplemented

    def __hash__(self):
        return hash(self.param)

    def issubtype(self, other):
        if isinstance(other.param, _GenericAlias):
            if getattr(other.param, '__origin__', None) is Generic:
                return True
        if isinstance(other, _DataPipeType):
            return issubtype(self.param, other.param)
        if isinstance(other, type):
            return issubtype(self.param, other)
        raise TypeError("Expected '_DataPipeType' or 'type', but found {}".format(type(other)))

    def issubtype_of_instance(self, other):
        return issubinstance(other, self.param)


# Default type for DataPipe without annotation
T_co = TypeVar('T_co', covariant=True)
_DEFAULT_TYPE = _DataPipeType(Generic[T_co])


class _DataPipeMeta(GenericMeta):
    r"""
    Metaclass for `DataPipe`. Add `type` attribute and `__init_subclass__` based
    on the type, and validate the return hint of `__iter__`.
    """
    type: _DataPipeType

    def __new__(cls, name, bases, namespace, **kwargs):
        if '__iter__' in namespace:
            hook_iterator(namespace, 'enumerate(DataPipe)#{}'.format(name))

        return super().__new__(cls, name, bases, namespace, **kwargs)  # type: ignore[call-overload]

        cls.__origin__ = None
        if 'type' in namespace:
            return super().__new__(cls, name, bases, namespace, **kwargs)  # type: ignore[call-overload]

        namespace['__type_class__'] = False
        #  For plain derived class without annotation
        for base in bases:
            if isinstance(base, _DataPipeMeta):
                return super().__new__(cls, name, bases, namespace, **kwargs)  # type: ignore[call-overload]

        namespace.update({'type': _DEFAULT_TYPE,
                          '__init_subclass__': _dp_init_subclass})
        return super().__new__(cls, name, bases, namespace, **kwargs)  # type: ignore[call-overload]

    def __init__(self, name, bases, namespace, **kwargs):
        super().__init__(name, bases, namespace, **kwargs)  # type: ignore[call-overload]

    # TODO: Fix isinstance bug
    @_tp_cache
    def _getitem_(self, params):
        if params is None:
            raise TypeError('{}[t]: t can not be None'.format(self.__name__))
        if isinstance(params, str):
            params = ForwardRef(params)
        if not isinstance(params, tuple):
            params = (params, )

        msg = "{}[t]: t must be a type".format(self.__name__)
        params = tuple(_type_check(p, msg) for p in params)

        if isinstance(self.type.param, _GenericAlias):
            orig = getattr(self.type.param, '__origin__', None)
            if isinstance(orig, type) and orig is not Generic:
                p = self.type.param[params]  # type: ignore[index]
                t = _DataPipeType(p)
                l = len(str(self.type)) + 2
                name = self.__name__[:-l]
                name = name + '[' + str(t) + ']'
                bases = (self,) + self.__bases__
                return self.__class__(name, bases,
                                      {'__init_subclass__': _dp_init_subclass,
                                       'type': t,
                                       '__type_class__': True})

        if len(params) > 1:
            raise TypeError('Too many parameters for {} actual {}, expected 1'.format(self, len(params)))

        t = _DataPipeType(params[0])

        if not t.issubtype(self.type):
            raise TypeError('Can not subclass a DataPipe[{}] from DataPipe[{}]'
                            .format(t, self.type))

        # Types are equal, fast path for inheritance
        if self.type == t:
            return self

        name = self.__name__ + '[' + str(t) + ']'
        bases = (self,) + self.__bases__

        return self.__class__(name, bases,
                              {'__init_subclass__': _dp_init_subclass,
                               '__type_class__': True,
                               'type': t})

    # TODO: Fix isinstance bug
    def _eq_(self, other):
        if not isinstance(other, _DataPipeMeta):
            return NotImplemented
        if self.__origin__ is None or other.__origin__ is None:  # type: ignore[has-type]
            return self is other
        return (self.__origin__ == other.__origin__  # type: ignore[has-type]
                and self.type == other.type)

    # TODO: Fix isinstance bug
    def _hash_(self):
        return hash((self.__name__, self.type))


def _simplify_obj_name(obj) -> str:
    """
    Simplify the display strings of objects for the purpose of rendering within DataPipe error messages.
    """
<<<<<<< HEAD
    if inspect.isfunction(obj):
        return obj.__name__
    try:
        return str(obj.__class__.__qualname__)
    except Exception as _:
        return str(obj)
=======
    default_str = str(obj)
    # Instead of showing <torch. ... .MapperIterDataPipe object at 0x.....>, return the class name
    if isinstance(type(obj), _DataPipeMeta):  # Only applies to DataPipes
        try:
            return str(obj.__class__.__qualname__)
        except Exception as _:
            return default_str
    elif inspect.isfunction(obj):
        return obj.__name__
    else:
        return default_str
>>>>>>> 80fe96c8


def _generate_input_args_string(obj):
    """
    Generate a string for the input arguments of an object.
    """
    signature = inspect.signature(obj.__class__)
    input_param_names = set()
    for param_name, _ in signature.parameters.items():
        input_param_names.add(param_name)
    result = []
    for name, obj in inspect.getmembers(obj):
        if name in input_param_names:
            result.append((name, _simplify_obj_name(obj)))
    return ', '.join([f'{name}={value}' for name, value in result])

<<<<<<< HEAD
def _generate_iterdatapipe_msg(datapipe):
    return f"{datapipe.__class__.__name__}({_generate_input_args_string(datapipe)})"


def _check_iterator_valid(datapipe, iterator_id) -> None:
    r"""
    Given an instance of a DataPipe and an iterator ID, check if they match, and if not, raises an exception.
    """
    if hasattr(datapipe, "_is_child_datapipe") and datapipe._is_child_datapipe is True:
        pass  # TODO: Add logic for multiple ChildDataPipe
    else:
        if datapipe._valid_iterator_id == iterator_id:
            pass
        else:
            raise RuntimeError("This iterator has been invalidated, because another iterator has been created"
                               f"from the same IterDataPipe: {_generate_iterdatapipe_msg(datapipe)}")
=======

def hook_iterator(namespace, profile_name):
>>>>>>> 80fe96c8


def _set_datapipe_valid_iterator_id(datapipe):
    r"""
    Given a DataPipe, set or update its valid iterator ID.
    """
    if datapipe._valid_iterator_id is None:
        datapipe._valid_iterator_id = 0
        # print(f"Valid iterator id has been set to {datapipe._valid_iterator_id}.")  # TODO: Remove after debugging
    else:
        datapipe._valid_iterator_id += 1
        # print(f"Valid iterator id has been updated to {datapipe._valid_iterator_id}.")  # TODO: Remove after debugging
    return datapipe._valid_iterator_id


def hook_iterator(namespace, profile_name):
    r"""
    Hook that is applied to all `__iter__` of metaclass `_DataPipeMeta`. This is done for the purpose of
    profiling and checking if an iterator is still valid.
    """
    def context():
        return torch.autograd.profiler.record_function(profile_name)

    class IteratorDecorator:
        """Wrap the iterator return result by adding __next__"""
        def __init__(self, iterator, source_dp, iterator_id):
            self.iterator = iterator
            self.source_dp = source_dp
            self.iterator_id = iterator_id

        def __iter__(self):
            return self

        def __next__(self):
            # TODO: Add try-except to in-place reduce traceback from the Exception
            # See: https://github.com/pytorch/data/issues/284
            with context():
                if self.source_dp.singleton_mode:
                    _check_iterator_valid(self.source_dp, self.iterator_id)
                return next(self.iterator)

        def __getattr__(self, name):
            return getattr(self.iterator, name)

    func = namespace['__iter__']
    iterator_id: Optional[int] = None

    # ``__iter__`` of IterDataPipe is a generator function
    if inspect.isgeneratorfunction(func):
        @functools.wraps(func)
        def wrap_generator(*args, **kwargs):
            gen = func(*args, **kwargs)
            datapipe = args[0]
            iterator_id = _set_datapipe_valid_iterator_id(datapipe)
            try:
                with context():
                    response = gen.send(None)
                while True:
                    request = yield response
                    with context():  # Pass through here every time `__next__` is called
                        if datapipe.singleton_mode:
                            _check_iterator_valid(datapipe, iterator_id)
                        response = gen.send(request)
            except StopIteration as e:
                return e.value
            except Exception as e:
                # TODO: Simplify the traceback message to skip over `response = gen.send(None)`
                #       Part of https://github.com/pytorch/data/issues/284
                datapipe = args[0]
                msg = "thrown by __iter__ of"
                full_msg = f"{msg} {datapipe.__class__.__name__}({_generate_input_args_string(datapipe)})"
                if len(e.args) >= 1 and msg not in e.args[0]:
                    e.args = (e.args[0] + f'\nThis exception is {full_msg}',) + e.args[1:]
                raise

        namespace['__iter__'] = wrap_generator
    else:
        # IterDataPipe is an iterator with both ``__iter__`` and ``__next__``
        if '__next__' in namespace:
            next_func = namespace['__next__']

            @functools.wraps(next_func)
            def wrap_next(*args, **kwargs):
                datapipe = args[0]
                with context():
                    # TODO: This doesn't work when __iter__ simply return `self`
                    # if datapipe.singleton_mode:  # TODO: Check if iterator is still valid here
                    #     print(f"Checking with the ID as: {iterator_id}")
                    #     _check_iterator_valid(datapipe, iterator_id)
                    return next_func(*args, **kwargs)

            @functools.wraps(func)
            def wrap_iter(*args, **kwargs):
                # TODO: This doesn't work when __iter__ simply return `self`
                # datapipe = args[0]
                # nonlocal iterator_id
                # iterator_id = _set_datapipe_valid_iterator_id(datapipe)
                return func(*args, **kwargs)

            namespace['__iter__'] = wrap_iter
            namespace['__next__'] = wrap_next
        # ``__iter__`` of IterDataPipe returns an iterator other than `self` (or simply doesn't have ``__next__``)
        else:
            @functools.wraps(func)
            def wrap_iter(*args, **kwargs):
                iter_ret = func(*args, **kwargs)
                datapipe = args[0]
                nonlocal iterator_id
                iterator_id = _set_datapipe_valid_iterator_id(datapipe)
                return IteratorDecorator(iter_ret, datapipe, iterator_id)

            namespace['__iter__'] = wrap_iter


def _dp_init_subclass(sub_cls, *args, **kwargs):
    # Add function for datapipe instance to reinforce the type
    sub_cls.reinforce_type = reinforce_type

    # TODO:
    # - add global switch for type checking at compile-time

    # Ignore internal type class
    if getattr(sub_cls, '__type_class__', False):
        return

    # Check if the string type is valid
    if isinstance(sub_cls.type.param, ForwardRef):
        base_globals = sys.modules[sub_cls.__module__].__dict__
        try:
            param = _eval_type(sub_cls.type.param, base_globals, locals())
            sub_cls.type.param = param
        except TypeError as e:
            raise TypeError("{} is not supported by Python typing"
                            .format(sub_cls.type.param.__forward_arg__)) from e

    if '__iter__' in sub_cls.__dict__:
        iter_fn = sub_cls.__dict__['__iter__']
        hints = get_type_hints(iter_fn)
        if 'return' in hints:
            return_hint = hints['return']
            # Plain Return Hint for Python 3.6
            if return_hint == Iterator:
                return
            if not (hasattr(return_hint, '__origin__') and
                    (return_hint.__origin__ == Iterator or
                     return_hint.__origin__ == collections.abc.Iterator)):
                raise TypeError("Expected 'Iterator' as the return annotation for `__iter__` of {}"
                                ", but found {}".format(sub_cls.__name__, _type_repr(hints['return'])))
            data_type = return_hint.__args__[0]
            if not issubtype(data_type, sub_cls.type.param):
                raise TypeError("Expected return type of '__iter__' as a subtype of {}, but found {}"
                                " for {}".format(sub_cls.type, _type_repr(data_type), sub_cls.__name__))


def reinforce_type(self, expected_type):
    r"""
    Reinforce the type for DataPipe instance. And the 'expected_type' is required
    to be a subtype of the original type hint to restrict the type requirement
    of DataPipe instance.
    """
    if isinstance(expected_type, tuple):
        expected_type = Tuple[expected_type]
    _type_check(expected_type, msg="'expected_type' must be a type")

    if not issubtype(expected_type, self.type.param):
        raise TypeError("Expected 'expected_type' as subtype of {}, but found {}"
                        .format(self.type, _type_repr(expected_type)))

    self.type = _DataPipeType(expected_type)
    return self<|MERGE_RESOLUTION|>--- conflicted
+++ resolved
@@ -341,14 +341,6 @@
     """
     Simplify the display strings of objects for the purpose of rendering within DataPipe error messages.
     """
-<<<<<<< HEAD
-    if inspect.isfunction(obj):
-        return obj.__name__
-    try:
-        return str(obj.__class__.__qualname__)
-    except Exception as _:
-        return str(obj)
-=======
     default_str = str(obj)
     # Instead of showing <torch. ... .MapperIterDataPipe object at 0x.....>, return the class name
     if isinstance(type(obj), _DataPipeMeta):  # Only applies to DataPipes
@@ -360,7 +352,6 @@
         return obj.__name__
     else:
         return default_str
->>>>>>> 80fe96c8
 
 
 def _generate_input_args_string(obj):
@@ -377,7 +368,7 @@
             result.append((name, _simplify_obj_name(obj)))
     return ', '.join([f'{name}={value}' for name, value in result])
 
-<<<<<<< HEAD
+
 def _generate_iterdatapipe_msg(datapipe):
     return f"{datapipe.__class__.__name__}({_generate_input_args_string(datapipe)})"
 
@@ -394,10 +385,6 @@
         else:
             raise RuntimeError("This iterator has been invalidated, because another iterator has been created"
                                f"from the same IterDataPipe: {_generate_iterdatapipe_msg(datapipe)}")
-=======
-
-def hook_iterator(namespace, profile_name):
->>>>>>> 80fe96c8
 
 
 def _set_datapipe_valid_iterator_id(datapipe):
@@ -406,10 +393,8 @@
     """
     if datapipe._valid_iterator_id is None:
         datapipe._valid_iterator_id = 0
-        # print(f"Valid iterator id has been set to {datapipe._valid_iterator_id}.")  # TODO: Remove after debugging
     else:
         datapipe._valid_iterator_id += 1
-        # print(f"Valid iterator id has been updated to {datapipe._valid_iterator_id}.")  # TODO: Remove after debugging
     return datapipe._valid_iterator_id
 
 
@@ -476,28 +461,17 @@
         namespace['__iter__'] = wrap_generator
     else:
         # IterDataPipe is an iterator with both ``__iter__`` and ``__next__``
+        # And ``__iter__`` returns `self`
         if '__next__' in namespace:
             next_func = namespace['__next__']
 
             @functools.wraps(next_func)
             def wrap_next(*args, **kwargs):
-                datapipe = args[0]
                 with context():
-                    # TODO: This doesn't work when __iter__ simply return `self`
-                    # if datapipe.singleton_mode:  # TODO: Check if iterator is still valid here
-                    #     print(f"Checking with the ID as: {iterator_id}")
-                    #     _check_iterator_valid(datapipe, iterator_id)
+                    # If `__iter__` returns `self`, then the object can always have only one iterator at a time
+                    # by default, such that no additional logic is needed.
                     return next_func(*args, **kwargs)
 
-            @functools.wraps(func)
-            def wrap_iter(*args, **kwargs):
-                # TODO: This doesn't work when __iter__ simply return `self`
-                # datapipe = args[0]
-                # nonlocal iterator_id
-                # iterator_id = _set_datapipe_valid_iterator_id(datapipe)
-                return func(*args, **kwargs)
-
-            namespace['__iter__'] = wrap_iter
             namespace['__next__'] = wrap_next
         # ``__iter__`` of IterDataPipe returns an iterator other than `self` (or simply doesn't have ``__next__``)
         else:
