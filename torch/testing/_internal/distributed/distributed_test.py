import copy
import itertools
import math
import os
import random
import sys
import tempfile
import time
import unittest
from collections import namedtuple
from contextlib import contextmanager, suppress
from datetime import timedelta
from functools import reduce
from typing import Union, NamedTuple, Callable, Any

import torch
import torch.cuda
import torch.distributed as dist
import torch.distributed.algorithms.ddp_comm_hooks.powerSGD_hook as powerSGD
import torch.distributed.algorithms.ddp_comm_hooks.post_localSGD_hook as post_localSGD
import torch.distributed.algorithms.model_averaging.averagers as averagers
import torch.distributed.algorithms.model_averaging.utils as model_averaging_utils
import torch.nn as nn
import torch.nn.functional as F
from torch._utils_internal import TEST_MASTER_ADDR as MASTER_ADDR
from torch._utils_internal import TEST_MASTER_PORT as MASTER_PORT
from torch.cuda.amp import GradScaler, autocast
from torch.distributed.algorithms.ddp_comm_hooks import default_hooks as default
from torch.distributed.algorithms.ddp_comm_hooks import (
    quantization as quantization_hooks,
)
from torch.distributed.distributed_c10d import (
    get_world_size,
    _get_default_group,
    AllreduceOptions,
    GroupMember,
)
from torch.nn.parallel import DistributedDataParallel
from torch.nn.parallel.distributed import _dump_DDP_relevant_env_vars
from torch.testing._internal.common_distributed import (
    MultiProcessTestCase,
    TEST_SKIPS,
    initialize_temp_directories,
    cleanup_temp_dir,
    simple_sparse_reduce_tests,
    skip_if_rocm,
    skip_if_small_worldsize,
    skip_if_lt_x_gpu,
    nccl_skip_if_lt_x_gpu,
    skip_if_no_gpu,
    require_n_gpus_for_nccl_backend,
    requires_nccl_version,
    captured_output,
    with_nccl_blocking_wait,
    with_dist_debug_levels,
    verify_ddp_error_logged,
)
from torch.testing._internal.common_utils import (
    IS_MACOS,
    IS_WINDOWS,
    FILE_SCHEMA,
    IS_FBCODE,
    NO_MULTIPROCESSING_SPAWN,
)
from torch.utils.data.distributed import DistributedSampler

try:
    import torchvision

    HAS_TORCHVISION = True
except ImportError:
    HAS_TORCHVISION = False

if sys.platform == "win32":
    import msvcrt
else:
    import fcntl


class Foo:
    def __init__(self, x):
        # Can be tensor or int
        self.x = x

    def __eq__(self, other):
        def eq(value, other):
            if isinstance(value, torch.Tensor):
                return torch.equal(value, other)
            return value == other

        for attr, value in self.__dict__.items():
            other_value = other.__dict__[attr]
            if not eq(value, other_value):
                return False
        return True


f = Foo(10)
f.bar = 1

foo_cpu_tensor = Foo(torch.randn(3, 3))


COLLECTIVES_OBJECT_TEST_LIST = [
    {"key1": 3, "key2": 4, "key3": {"nested": True}},
    f,
    foo_cpu_tensor,
    "foo",
    [1, 2, True, "string", [4, 5, "nested"]],
]

# Allowlist of distributed backends where profiling collectives is supported.
PROFILING_SUPPORTED_BACKENDS = [
    dist.Backend.NCCL,
    dist.Backend.GLOO,
    dist.Backend.MPI,
]

# Allowlist of distributed backends where profiling is supported with use_cuda=True
CUDA_PROFILING_SUPPORTED_BACKENDS = [
    dist.Backend.GLOO,
    dist.Backend.MPI,
    dist.Backend.NCCL,
]

# Allowlist of distributed backends where profiling is supported for p2p ops
SEND_RECV_PROFILING_SUPPORTED_BACKENDS = [
    dist.Backend.MPI,
    dist.Backend.GLOO,
    dist.Backend.NCCL,
]

# Dummy NamedTuple data structures to test DDP support for NamedTuple types.
EXPECTED_FIELDS = ("a", "b")
TestNamedTupleInput_0 = namedtuple("NamedTuple", EXPECTED_FIELDS)


class TestNamedTupleInput_1(NamedTuple):
    a: torch.tensor
    b: torch.tensor


skipIfNoTorchVision = unittest.skipIf(not HAS_TORCHVISION, "no torchvision")

BACKEND = os.environ["BACKEND"]
INIT_METHOD = os.getenv("INIT_METHOD", "env://")

DEFAULT_TIMEOUT = 300
CUSTOMIZED_TIMEOUT = {"test_DistributedDataParallel": 500}


def get_profiling_event(postfix, profiler):
    event_list = (
        profiler.events()
        if isinstance(profiler, torch.profiler.profile)
        else profiler.function_events
    )
    return [event for event in event_list if event.name.endswith(postfix)]


# Base error message substring on unfinished reductions.
ddp_prev_reduction_unfinished_str = (
    "Expected to have finished reduction in the prior iteration"
)
# Error message substring when find_unused_parameters=True has not been passed
ddp_recommend_find_unused_params_str = (
    "passing the keyword argument `find_unused_parameters=True`"
)
# Error message substring when find_unused_parameters=True is enabled
ddp_find_unused_params_enabled_str = "Since `find_unused_parameters=True` is enabled"
# Error message substring for possibility of not all model outputs being used
# in loss computation
ddp_outputs_not_used_in_loss_str = (
    "`forward` function outputs participate in calculating loss"
)
# Error message substring suggesting to use TORCH_DISTRIBUTED_DEBUG
ddp_suggest_debug_mode_str = (
    "set the environment variable TORCH_DISTRIBUTED_DEBUG to either INFO or DETAIL"
)


class DDPUnevenTestInput(NamedTuple):
    name: str
    model: nn.Module
    inp: Union[torch.tensor, tuple]
    sync_interval: int
    throw_on_early_termination: bool = False
    hook: Callable = None
    state: Any = None


class _FC2(nn.Module):
    def __init__(self):
        super(_FC2, self).__init__()
        self.fc = nn.Linear(10, 50, bias=True)
        self.fc.bias.requires_grad = False

    def forward(self, x):
        x = self.fc(x)
        return x


class Net(nn.Module):
    def __init__(self):
        super(Net, self).__init__()
        self.fc1 = nn.Linear(2, 10, bias=False)
        self.fc2 = _FC2()
        self.fc3 = nn.Linear(50, 4, bias=False)
        self.relu = nn.ReLU()
        self.no_grad_param = nn.Parameter(
            torch.tensor([2, 2]).long(), requires_grad=False
        )

    def forward(self, x):
        x = self.relu(self.fc1(x))
        x = self.relu(self.fc2(x))
        x = self.fc3(x)
        return F.softmax(x, dim=1)


class LargeNet(nn.Module):
    def __init__(self):
        super(LargeNet, self).__init__()
        self.fc1 = nn.Linear(1000, 2000, bias=False)
        self.fc2 = nn.Linear(2000, 500, bias=False)

    def forward(self, x):
        x = self.fc1(x)
        x = self.fc2(x)
        return x


class Task(nn.Module):
    def __init__(self):
        super().__init__()
        self.p = nn.Parameter(torch.ones(2, 2))

    def forward(self, x):
        return self.p + x


class BatchNormNet(nn.Module):
    def __init__(self, affine=True):
        super(BatchNormNet, self).__init__()
        self.fc1 = nn.Linear(2, 40, bias=False)
        self.bn = nn.BatchNorm1d(4, affine=affine)
        self.fc2 = nn.Linear(40, 4, bias=False)

    def forward(self, x):
        x = torch.reshape(self.fc1(x), (-1, 4, 10))
        x = self.bn(x)
        x = torch.reshape(x, (-1, 40))
        x = self.fc2(x)
        return F.softmax(x, dim=1)

class TwoLinLayerNet(nn.Module):
    def __init__(self):
        super().__init__()
        self.a = nn.Linear(10, 10, bias=False)
        self.b = nn.Linear(10, 10, bias=False)

    def forward(self, x):
        a = self.a(x)
        b = self.b(x)
        return (a, b)


class EmbeddingNet(nn.Module):
    def __init__(self, rank):
        super().__init__()
        embedding_dim = 500 if rank == 0 else 50
        self.embedding = nn.Embedding(num_embeddings=10, embedding_dim=embedding_dim)
        self.lin = nn.Linear(embedding_dim, 1)

    def forward(self, x):
        x = self.embedding(x)
        return self.lin(x)


class ControlFlowToyModel(nn.Module):
    def __init__(self):
        super(ControlFlowToyModel, self).__init__()
        self.lin1 = nn.Linear(10, 10, bias=False)
        self.lin2 = nn.Linear(10, 10, bias=False)

    def forward(self, x):
        # Second layer is used dependent on input x.
        use_second_layer = torch.equal(x, torch.ones(20, 10, device=x.device))
        if use_second_layer:
            return self.lin2(F.relu(self.lin1(x)))
        else:
            return F.relu(self.lin1(x))


DDP_NET = Net()
BN_NET = BatchNormNet()
BN_NET_NO_AFFINE = BatchNormNet(affine=False)
ONLY_SBN_NET = nn.SyncBatchNorm(2, momentum=0.99)


def get_timeout(test_id):
    test_name = test_id.split(".")[-1]
    if test_name in CUSTOMIZED_TIMEOUT:
        return CUSTOMIZED_TIMEOUT[test_name]
    else:
        return DEFAULT_TIMEOUT


default_pg_timeout = 60

CUSTOM_PG_TIMEOUT = {
    # This test runs slowly and needs additional time to complete, otherwise can
    # be taken down by NCCL_ASYNC_ERROR_HANDLING
    "test_ddp_uneven_inputs": 300,
    # This test has a short timeout since it tests being taken down by
    # NCCL_ASYNC_ERROR_HANDLING which we want to happen quickly.
    "test_ddp_model_diff_across_ranks": 5,
}


def require_backend(backends):
    if BACKEND not in backends:
        return unittest.skip("Test requires backend to be one of %s" % backends)
    return lambda func: func


def require_backends_available(backends):
    def check(backend):
        if backend == dist.Backend.GLOO:
            return dist.is_gloo_available()
        if backend == dist.Backend.NCCL:
            return dist.is_nccl_available()
        if backend == dist.Backend.MPI:
            return dist.is_mpi_available()
        return False

    if not all(check(dist.Backend(backend)) for backend in backends):
        return unittest.skip("Test requires backends to be available %s" % backends)
    return lambda func: func


def require_world_size(world_size):
    if int(os.environ["WORLD_SIZE"]) < world_size:
        return unittest.skip("Test requires world size of %d" % world_size)
    return lambda func: func


def apply_hack_for_nccl():
    # This is a hack for a known NCCL issue using multiprocess
    # in conjunction with multiple threads to manage different GPUs which
    # may cause ncclCommInitRank to fail.
    # http://docs.nvidia.com/deeplearning/sdk/nccl-release-notes/rel_2.1.4.html#rel_2.1.4
    # It slows down the performance of collective operations.
    # Without this setting NCCL might throw unhandled error.
    os.environ["NCCL_MAX_NRINGS"] = "1"


@contextmanager
def _lock():
    TEMP_DIR = os.environ["TEMP_DIR"]
    lockfile = os.path.join(TEMP_DIR, "lockfile")
    with open(lockfile, "w") as lf:
        try:
            if sys.platform == "win32":
                msvcrt.locking(lf.fileno(), msvcrt.LK_RLCK, 1)
                yield
            else:
                fcntl.flock(lf.fileno(), fcntl.LOCK_EX)
                yield
        finally:
            if sys.platform == "win32":
                msvcrt.locking(lf.fileno(), msvcrt.LK_UNLCK, 1)
            else:
                fcntl.flock(lf.fileno(), fcntl.LOCK_UN)
            lf.close()


def _build_tensor(size, value=None, dtype=torch.float, device_id=None):
    if value is None:
        value = size
    if device_id is None:
        return torch.empty(size, size, size, dtype=dtype).fill_(value)
    else:
        return torch.empty(size, size, size, dtype=dtype).fill_(value).cuda(device_id)


def _build_multidim_tensor(dim, dim_size, value=None, dtype=torch.float):
    if value is None:
        value = size
    return torch.empty(size=[dim_size for _ in range(dim)], dtype=dtype).fill_(value)


def _create_autograd_profiler():
    return torch.autograd.profiler.profile(record_shapes=True)


def _create_torch_profiler():
    return torch.profiler.profile(
        activities=[
            torch.profiler.ProfilerActivity.CPU,
        ],
        record_shapes=True,
    )


class Barrier(object):
    barrier_id = 0

    @classmethod
    def init(cls):
        cls.barrier_id = 0
        barrier_dir = os.path.join(os.environ["TEMP_DIR"], "barrier")
        for f_name in os.listdir(barrier_dir):
            os.unlink(os.path.join(barrier_dir, f_name))

    @classmethod
    def sync(cls, wait_for=None, timeout=10):
        if wait_for is None:
            wait_for = dist.get_world_size()
        cls.barrier_id += 1
        barrier_dir = os.path.join(os.environ["TEMP_DIR"], "barrier")
        pid = str(os.getpid())
        barrier_file = os.path.join(barrier_dir, pid)
        with _lock():
            with open(barrier_file, "w") as f:
                f.write(str(cls.barrier_id))

        start_time = time.time()
        while True:
            arrived = 0
            with _lock():
                for f_name in os.listdir(barrier_dir):
                    with open(os.path.join(barrier_dir, f_name), "r") as f:
                        data = f.read()
                        if int(data) >= cls.barrier_id:
                            arrived += 1
            if arrived == wait_for:
                break

            if time.time() - start_time > timeout:
                raise RuntimeError("barrier timeout")
            time.sleep(0.1)


class TestDistBackend(MultiProcessTestCase):
    @classmethod
    def setUpClass(cls):
        os.environ["MASTER_ADDR"] = str(MASTER_ADDR)
        os.environ["MASTER_PORT"] = str(MASTER_PORT)
        # NCCL_BLOCKING_WAIT overrides NCCL_ASYNC_ERROR_HANDLING hence tests
        # such as test_batch_isend_irecv_nccl will test NCCL_BLOCKING_WAIT as
        # expected.
        os.environ["NCCL_ASYNC_ERROR_HANDLING"] = "1"
        super().setUpClass()

    def setUp(self):
        super().setUp()
        # initialize temp directories
        initialize_temp_directories()
        # initialize Barrier
        Barrier.init()
        # Skip return code checking for following tests as they are expected to
        # crash a process due to NCCL_ASYNC_ERROR_HANDLING.
        self.skip_return_code_checks = []

    def tearDown(self):
        cleanup_temp_dir()
        super().tearDown()

    @property
    def init_method(self):
        return "{}{file_name}".format(FILE_SCHEMA, file_name=self.file_name)

    @classmethod
    def _run(cls, rank, test_name, file_name, pipe):
        if BACKEND == "nccl" and not torch.cuda.is_available():
            sys.exit(TEST_SKIPS["no_cuda"].exit_code)
        self = cls(test_name)
        self.rank = rank
        self.file_name = file_name

        if torch.cuda.is_available() and torch.cuda.device_count() < int(
            self.world_size
        ):
            sys.exit(TEST_SKIPS[f"multi-gpu-{self.world_size}"].exit_code)
        try:
            pg_timeout_seconds = CUSTOM_PG_TIMEOUT.get(test_name, default_pg_timeout)
            timeout = timedelta(seconds=pg_timeout_seconds)
            dist.init_process_group(
                init_method=self.init_method,
                backend=BACKEND,
                world_size=int(self.world_size),
                rank=self.rank,
                timeout=timeout,
            )
        except RuntimeError as e:
            if "recompile" in e.args[0]:
                sys.exit(TEST_SKIPS["backend_unavailable"].exit_code)

            raise

        # Execute barrier prior to running test to ensure that every process
        # has finished initialization and that the following test
        # immediately exiting due to a skip doesn't cause flakiness.
        self._barrier()

        self.run_test(test_name, pipe)
        self._barrier()
        dist.destroy_process_group()
        sys.exit(0)

    # Needed since MultiProcessTestCase assumes a world_size of 4, but we
    # run these tests under other various world_sizes.
    @property
    def world_size(self):
        return os.environ["WORLD_SIZE"]


class DistributedTest:
    class _DistTestBase:
        def _barrier(self, *args, **kwargs):
            Barrier.sync(*args, **kwargs)

        def _init_group_test(self, **kwargs):
            group = [1, 2]
            group_id = dist.new_group(group, **kwargs)
            rank = dist.get_rank()
            if rank not in group:
                return ([], None, rank)

            return (group, group_id, rank)

        def _init_full_group_test(self, **kwargs):
            group = list(range(0, dist.get_world_size()))
            group_id = dist.new_group(**kwargs)
            rank = dist.get_rank()
            return (group, group_id, rank)

        def _init_global_test(self):
            group = list(range(0, dist.get_world_size()))
            group_id = dist.group.WORLD
            rank = dist.get_rank()
            return (group, group_id, rank)

        # HELPER FOR MULTIGPU TESTS
        def _init_multigpu_helper(self):
            """Multigpu tests are designed to simulate the multi nodes with multi
            GPUs on each node. Nccl backend requires equal #GPUs in each process.
            On a single node, all visible GPUs are evenly
            divided to subsets, each process only uses a subset.
            """
            nGPUs = torch.cuda.device_count()
            world_size = dist.get_world_size()
            visible_devices = range(nGPUs)

            if BACKEND == "nccl":
                apply_hack_for_nccl()

            # If rank is lesser than or equal to number of available GPU's
            # then each rank can be mapped to corresponding GPU.
            nGPUs_per_process = 1
            if world_size > nGPUs:
                nGPUs_per_process = nGPUs // world_size
            rank_to_GPU = {
                i: list(
                    visible_devices[i * nGPUs_per_process : (i + 1) * nGPUs_per_process]
                )
                for i in range(world_size)
            }
            return rank_to_GPU

        def test_dump_DDP_relevant_env_vars(self):
            with captured_output() as (out, _):
                _dump_DDP_relevant_env_vars()
                lines = out.getvalue().splitlines()

            def format_line(var):
                return "env:%s=%s" % (
                    var,
                    os.environ[var] if var in os.environ else "N/A",
                )

            # Check relevant env vars
            vars = [
                "MASTER_ADDR",
                "MASTER_PORT",
                "WORLD_SIZE",
                "NCCL_TOPO_DUMP_FILE",  # N/A
                "NCCL_ASYNC_ERROR_HANDLING",
            ]
            for var in vars:
                line = format_line(var)
                self.assertIn(line, lines)
            # Check irrelevant env vars
            vars = [
                "xxx",
                "yyy",
                "zzz",
            ]
            for var in vars:
                line = format_line(var)
                self.assertNotIn(line, lines)

        # GET RANK
        def test_get_rank(self):
            test_dir = os.path.join(os.environ["TEMP_DIR"], "test_dir")
            pid = str(os.getpid())
            num_processes = dist.get_world_size()
            with open(os.path.join(test_dir, pid), "w") as f:
                f.write(str(dist.get_rank()))

            self._barrier()

            all_ranks = set()
            for f_name in os.listdir(test_dir):
                with open(os.path.join(test_dir, f_name), "r") as f:
                    all_ranks.add(int(f.read()))
            self.assertEqual(len(all_ranks), num_processes)

            self._barrier()

            if dist.get_rank() == 0:
                for f_name in os.listdir(test_dir):
                    os.unlink(os.path.join(test_dir, f_name))

            self._barrier()

        def test_get_backend(self):
            if dist.get_world_size() > 2:
                group = [1, 2]
            else:
                group = [0, 1]
            group_id = dist.new_group(group)
            backend_str = BACKEND.lower()
            self.assertEqual(dist.get_backend(), backend_str)
            if dist.get_rank() in group:
                self.assertEqual(dist.get_backend(group_id), backend_str)
            else:
                with self.assertRaisesRegex(
                    RuntimeError, "Invalid process group specified"
                ):
                    dist.get_backend(group_id)

        def test_Backend_enum_class(self):
            # test parsing
            backend = BACKEND.lower()
            self.assertEqual(dist.Backend(BACKEND.upper()), backend)
            self.assertEqual(dist.Backend(BACKEND), backend)
            with self.assertRaisesRegex(ValueError, "Invalid backend: 'undefined'"):
                dist.Backend("undefined")
            with self.assertRaisesRegex(ValueError, "Invalid backend: 'xYz'"):
                dist.Backend("xYz")
            with self.assertRaises(ValueError):
                dist.Backend(None)
            with self.assertRaises(ValueError):
                dist.Backend(3)
            with self.assertRaises(ValueError):
                dist.Backend(["gloo"])

        # Test destroy
        def test_destroy_group(self):
            if dist.get_world_size() > 2:
                group = [1, 2]
            else:
                group = [0, 1]
            group_id = dist.new_group(group)
            self._barrier()
            dist.destroy_process_group(group_id)

        # Test get rank and size of group
        def test_get_rank_size_group(self):
            if dist.get_world_size() > 2:
                group = [1, 2]
            else:
                group = [0, 1]
            group_id = dist.new_group(group)
            if dist.get_rank() in group:
                self.assertEqual(dist.get_world_size(group_id), 2)
                self.assertTrue(dist.get_rank(group_id) in list(range(2)))
            else:
                self.assertEqual(dist.get_world_size(group_id), -1)
                self.assertEqual(dist.get_rank(group_id), -1)

        # Test destroy full groups
        def test_destroy_full_group(self):
            _, group_id, _ = self._init_full_group_test()
            self._barrier()
            dist.destroy_process_group(group_id)

        # Test get rank and size of full group
        def test_get_rank_size_full_group(self):
            _, group_id, _ = self._init_full_group_test()
            self.assertEqual(dist.get_world_size(group_id), dist.get_world_size())
            self.assertEqual(dist.get_rank(group_id), dist.get_rank())

        def _test_barrier_timeout(self, group_id, timeout):
            local_rank = dist.get_rank(group_id)

            # Only execute barrier on rank == 0, causing it to timeout
            if local_rank == 0:
                expected_time = time.time() + timeout.total_seconds()
                # In debug mode, we execute a monitored_barrier before the
                # collective, so assert on that.
                if dist._get_debug_mode() == dist._DistributedDebugLevel.DETAIL:
                    exception_ctx = self.assertRaisesRegex(
                        Exception, "failed to pass monitoredBarrier"
                    )
                else:
                    exception_ctx = self.assertRaisesRegex(
                        Exception, " (Timed out|closed|timeout) "
                    )
                with exception_ctx:
                    dist.barrier(group_id)
                self.assertGreaterAlmostEqual(time.time(), expected_time, delta=0.1)
            else:
                pass

        @unittest.skipIf(BACKEND != "gloo", "Only gloo backend supports timeouts")
        @unittest.skipIf(
            not INIT_METHOD.startswith("file://"),
            "Requires file:// initialization method. "
            + "Both tcp:// and env:// rely on the TCP store for which "
            "reinitialization has proven racy.",
        )
        def test_barrier_timeout_global(self):
            dist.destroy_process_group()

            # Explicitly pass world size to the barrier because we've
            # just destroyed any state in torch.distributed.
            self._barrier(wait_for=int(os.environ["WORLD_SIZE"]))

            # Reinitialize global process group
            timeout = timedelta(seconds=1)
            dist.init_process_group(
                init_method=INIT_METHOD,
                backend=BACKEND,
                world_size=int(os.environ["WORLD_SIZE"]),
                rank=self.rank,
                timeout=timeout,
            )
            self._test_barrier_timeout(dist.group.WORLD, timeout)

        @skip_if_small_worldsize
        @unittest.skipIf(BACKEND != "gloo", "Only gloo backend supports timeouts")
        def test_barrier_timeout_group(self):
            timeout = timedelta(seconds=5)
            _, group_id, _ = self._init_group_test(timeout=timeout)
            if group_id is not None:
                self._test_barrier_timeout(group_id, timeout)

        @unittest.skipIf(BACKEND != "gloo", "Only gloo backend supports timeouts")
        def test_barrier_timeout_full_group(self):
            timeout = timedelta(seconds=1)
            _, group_id, _ = self._init_full_group_test(timeout=timeout)
            if group_id is not None:
                self._test_barrier_timeout(group_id, timeout)

        # This test helper can only be used when using the Gloo or NCCL backend
        # **and** both the Gloo and NCCL backends are available.
        # See the @skip annotations below.
        def _test_group_override_backend(self, initializer):
            if BACKEND == "gloo":
                new_backend = "nccl"
            if BACKEND == "nccl":
                new_backend = "gloo"

            group, group_id, rank = initializer(backend=new_backend)
            if group_id is None:
                return

            if new_backend == "gloo":
                self.assertTrue(isinstance(group_id, dist.ProcessGroupGloo))
            if new_backend == "nccl":
                self.assertTrue(isinstance(group_id, dist.ProcessGroupNCCL))

            self.assertEqual(rank, group[dist.get_rank(group_id)])
            self.assertEqual(len(group), dist.get_world_size(group_id))

            # Pin device (so we avoid NCCL race conditions/deadlocks).
            group_rank = dist.get_rank(group_id)
            torch.cuda.set_device(group_rank)

            # Run broadcast of CUDA tensor (so it works for both Gloo and NCCL).
            tensor = _build_tensor(2, value=group_rank).cuda()
            dist.broadcast(tensor, src=group[0], group=group_id)
            self.assertEqual(_build_tensor(2, value=0), tensor.to("cpu"))

        @require_backend({"gloo", "nccl", "ucc"})
        @require_backends_available({"gloo", "nccl", "ucc"})
        @require_world_size(3)
        @skip_if_lt_x_gpu(2)
        def test_backend_group(self):
            self._test_group_override_backend(self._init_group_test)

        @require_backend({"gloo", "nccl", "ucc"})
        @require_backends_available({"gloo", "nccl", "ucc"})
        @skip_if_lt_x_gpu(3)
        def test_backend_full_group(self):
            self._test_group_override_backend(self._init_full_group_test)

        @unittest.skipIf(
            BACKEND != "nccl" and BACKEND != "gloo" and BACKEND != "ucc",
            "MPI backend does not support creating subgroups on CUDA devices",
        )
        @require_world_size(4)
        @skip_if_lt_x_gpu(2)
        def test_new_subgroups(self):
            subgroup_size = 2
            cur_subgroup, subgroups = dist.new_subgroups(subgroup_size)

            world_size = dist.get_world_size()
            self.assertEqual(cur_subgroup.size(), subgroup_size)
            self.assertEqual(len(subgroups), world_size / subgroup_size)
            self.assertFalse(dist._rank_not_in_group(cur_subgroup))

            for subgroup in subgroups:
                dist.destroy_process_group(subgroup)

        @unittest.skipIf(
            BACKEND != "nccl" and BACKEND != "gloo" and BACKEND != "ucc",
            "MPI backend does not support creating subgroups on CUDA devices",
        )
        @skip_if_no_gpu
        def test_new_subgroups_group_size_exceeds_world_size(self):
            with self.assertRaisesRegex(
                ValueError, "The arg 'group_size' must not exceed the world size"
            ):
                dist.new_subgroups(100)

        @unittest.skipIf(
            BACKEND != "nccl" and BACKEND != "gloo" and BACKEND != "ucc",
            "MPI backend does not support creating subgroups on CUDA devices",
        )
        @require_world_size(4)
        @skip_if_lt_x_gpu(4)
        def test_new_subgroups_world_size_not_divisible_by_group_size(self):
            with self.assertRaisesRegex(
                ValueError, "The world size must be divisible by 'group_size'"
            ):
                dist.new_subgroups(3)

        @unittest.skipIf(
            BACKEND != "nccl" and BACKEND != "gloo" and BACKEND != "ucc",
            "MPI backend does not support creating subgroups on CUDA devices",
        )
        @require_world_size(4)
        @skip_if_lt_x_gpu(4)
        def test_new_subgroups_by_enumeration(self):
            group, group_id, rank = self._init_global_test()
            rank_to_GPU = self._init_multigpu_helper()
            device_id = rank_to_GPU[rank][0]
            cur_subgroup, subgroups = dist.new_subgroups_by_enumeration(
                ranks_per_subgroup_list=[[0, 2], [1, 3]]
            )
            if device_id >= 4:
                self.assertIsNone(cur_subgroup)
            else:
                self.assertEqual(cur_subgroup.size(), 2)
                self.assertEqual(len(subgroups), 2)
                if device_id == 0 or device_id == 2:
                    self.assertEqual(cur_subgroup, subgroups[0])
                else:
                    self.assertEqual(cur_subgroup, subgroups[1])

            for subgroup in subgroups:
                dist.destroy_process_group(subgroup)

        @unittest.skipIf(
            BACKEND != "nccl" and BACKEND != "gloo" and BACKEND != "ucc",
            "MPI backend does not support creating subgroups on CUDA devices",
        )
        @require_world_size(4)
        @skip_if_lt_x_gpu(4)
        def test_new_subgroups_by_enumeration_input_rank_exceeds_world_size(self):
            group, group_id, rank = self._init_global_test()
            rank_to_GPU = self._init_multigpu_helper()
            device_id = rank_to_GPU[rank][0]
            world_size = get_world_size(group_id)

            with self.assertRaisesRegex(
                RuntimeError,
                "The new group's rank should be within the the world_size set by init_process_group",
            ):
                dist.new_subgroups_by_enumeration(
                    ranks_per_subgroup_list=[[0, 1], [world_size, 2]]
                )

        @unittest.skipIf(
            BACKEND != "nccl" and BACKEND != "gloo" and BACKEND != "ucc",
            "MPI backend does not support creating subgroups on CUDA devices",
        )
        @skip_if_no_gpu
        def test_new_subgroups_by_enumeration_negative_input_rank(self):
            group, group_id, rank = self._init_global_test()

            with self.assertRaisesRegex(
                RuntimeError,
                "The new group's rank should be within the the world_size set by init_process_group",
            ):
                dist.new_subgroups_by_enumeration(
                    ranks_per_subgroup_list=[[-1, -2], [-3, -4]]
                )

        @unittest.skipIf(
            BACKEND != "nccl" and BACKEND != "gloo" and BACKEND != "ucc",
            "MPI backend does not support creating subgroups on CUDA devices",
        )
        @require_world_size(4)
        @skip_if_lt_x_gpu(4)
        def test_new_subgroups_overlap_not_allowed(self):
            with self.assertRaisesRegex(
                ValueError, "Rank 1 has appeared in both subgroup"
            ):
                dist.new_subgroups_by_enumeration(
                    ranks_per_subgroup_list=[[0], [1, 2], [1, 3]]
                )

        @unittest.skipIf(
            BACKEND != "nccl" and BACKEND != "gloo",
            "MPI backend does not support creating subgroups on CUDA devices",
        )
        @skip_if_lt_x_gpu(2)
        def test_average_parameters(self):
            rank = dist.get_rank()
            rank_to_GPU = self._init_multigpu_helper()
            device_id = rank_to_GPU[rank][0]

            model = (
                nn.Sequential(
                    nn.Conv2d(3, 3, kernel_size=3, padding=1),
                    nn.ReLU(),
                    nn.Linear(1, 5, bias=False)
                ).cuda(device_id)
            )

            # Test global model averaging
            for p in model.parameters():
                p.data = torch.ones_like(p.data)
            model_averaging_utils.average_parameters(module=model, process_group=None)
            # Every element will be the same as the input.
            for p in model.parameters():
                self.assertEqual(p.data, torch.ones_like(p.data))

            # Test partial model averaging
            for p in model.parameters():
                p.data = torch.ones_like(p.data) * rank
            group_nccl = dist.new_group(ranks=[0, 1], backend="nccl")
            model_averaging_utils.average_parameters(module=model, process_group=group_nccl)
            if not dist._rank_not_in_group(group_nccl):
                # Every element on device 0 or 1 should be the average of 0 and 1, i.e., 0.5.
                for p in model.parameters():
                    self.assertEqual(p.data, torch.ones_like(p.data) * 0.5)
            else:
                # Every element on device not in the subgroup should remain the same.
                for p in model.parameters():
                    self.assertEqual(p.data, torch.ones_like(p.data) * rank)

        @unittest.skipIf(
            BACKEND != "nccl" and BACKEND != "gloo",
            "MPI backend does not support creating subgroups on CUDA devices",
        )
        @skip_if_lt_x_gpu(2)
        def test_periodic_model_averager(self):
            rank = dist.get_rank()
            rank_to_GPU = self._init_multigpu_helper()
            device_id = rank_to_GPU[rank][0]
            world_size = dist.get_world_size()

            model = nn.Linear(1, 5, bias=False).cuda(device_id)
            param = next(model.parameters())
            tensor = torch.ones_like(param.data) * rank
            expected_avg_tensor = torch.ones_like(param.data) * sum(range(world_size)) / world_size
            period = 4
            for warmup_steps in [12, 13, 14, 15]:
                averager = averagers.PeriodicModelAverager(model, warmup_steps=warmup_steps, period=period)
                for step in range(0, 20):
                    # Reset the parameters at every step.
                    param.data = copy.deepcopy(tensor)
                    averager.average_parameters()
                    if step >= warmup_steps and (step - warmup_steps) % period == 0:
                        self.assertEqual(param.data, expected_avg_tensor)
                    else:
                        # No model averaging, so the parameters are not updated.
                        self.assertEqual(param.data, tensor)

        # NCCL Batch SEND RECV
        @skip_if_no_gpu
        @unittest.skipIf(BACKEND != "nccl" and BACKEND != "ucc", "NCCL Batch Send Recv Only")
        @requires_nccl_version(2700, "Need NCCL 2.7+ for send/recv")
        def test_batch_isend_irecv_nccl(self):
            self._barrier()
            rank = dist.get_rank()
            rank_to_GPU = self._init_multigpu_helper()
            device_id = rank_to_GPU[rank][0]
            torch.cuda.set_device(device_id)
            p2p_op_list = []

            for val in ["1", "0"]:
                os.environ["NCCL_BLOCKING_WAIT"] = val
                for src in range(0, dist.get_world_size()):
                    send_tensor = _build_tensor(rank + 1, device_id=device_id)
                    recv_tensor = _build_tensor(src + 1, value=-1, device_id=device_id)
                    recv_op = dist.P2POp(dist.irecv, recv_tensor, src)
                    p2p_op_list.append(recv_op)
                    send_op = dist.P2POp(dist.isend, send_tensor, src)
                    p2p_op_list.append(send_op)

                reqs = dist.batch_isend_irecv(p2p_op_list)
                for req in reqs:
                    req.wait()

            self._barrier()

        @skip_if_no_gpu
        @unittest.skipIf(BACKEND != "nccl" and BACKEND != "ucc", "NCCL Batch Send Recv Only")
        @requires_nccl_version(2700, "Need NCCL 2.7+ for send/recv")
        def test_batch_isend_irecv_self_nccl(self):
            self._barrier()
            rank = dist.get_rank()
            rank_to_GPU = self._init_multigpu_helper()
            device_id = rank_to_GPU[rank][0]
            p2p_op_list = []

            if rank == 0:
                send_tensor = _build_tensor(rank + 1, device_id=device_id)
                recv_tensor = _build_tensor(rank + 1, value=-1, device_id=device_id)
                recv_op = dist.P2POp(dist.irecv, recv_tensor, 0)
                p2p_op_list.append(recv_op)
                send_op = dist.P2POp(dist.isend, send_tensor, 0)
                p2p_op_list.append(send_op)

                reqs = dist.batch_isend_irecv(p2p_op_list)
                for req in reqs:
                    req.wait()

            self._barrier()

        @skip_if_no_gpu
        @skip_if_small_worldsize
        @unittest.skipIf(BACKEND != "nccl" and BACKEND != "ucc", "NCCL Batch Send Recv Only")
        @requires_nccl_version(2700, "Need NCCL 2.7+ for send/recv")
        def test_batch_isend_irecv_no_rank_zero_nccl(self):
            self._barrier()
            rank = dist.get_rank()
            rank_to_GPU = self._init_multigpu_helper()
            device_id = rank_to_GPU[rank][0]
            torch.cuda.set_device(device_id)
            p2p_op_list = []

            if rank == 1:
                peer = 2
            elif rank == 2:
                peer = 1

            if rank in [1, 2]:
                send_tensor = _build_tensor(rank + 1, device_id=device_id)
                recv_tensor = _build_tensor(peer + 1, value=-1, device_id=device_id)
                recv_op = dist.P2POp(dist.irecv, recv_tensor, peer)
                p2p_op_list.append(recv_op)
                send_op = dist.P2POp(dist.isend, send_tensor, peer)
                p2p_op_list.append(send_op)

                reqs = dist.batch_isend_irecv(p2p_op_list)
                for req in reqs:
                    req.wait()

            self._barrier()

        # GLOO Batch SEND RECV CPU
        @unittest.skipIf(BACKEND != "gloo", "GLOO Batch Send Recv CPU")
        def test_batch_isend_irecv_gloo(self):
            self._barrier()
            rank = dist.get_rank()
            p2p_op_list = []

            for src in range(0, dist.get_world_size()):
                if src == rank:
                    continue
                send_tensor = _build_tensor(rank + 1)
                recv_tensor = _build_tensor(src + 1, value=-1)
                recv_op = dist.P2POp(dist.irecv, recv_tensor, src)
                p2p_op_list.append(recv_op)
                send_op = dist.P2POp(dist.isend, send_tensor, src)
                p2p_op_list.append(send_op)

            reqs = dist.batch_isend_irecv(p2p_op_list)
            for req in reqs:
                req.wait()

            self._barrier()

        # GLOO Batch SEND RECV CPU with provided tags
        @unittest.skipIf(BACKEND != "gloo", "GLOO Batch Send Recv CPU")
        def test_batch_isend_irecv_gloo_tags(self):
            self._barrier()
            rank = dist.get_rank()
            p2p_op_list = []

            for src in range(0, dist.get_world_size()):
                if src == rank:
                    continue
                send_tensor = _build_tensor(rank + 1)
                recv_tensor = _build_tensor(src + 1, value=-1)
                recv_op = dist.P2POp(dist.irecv, recv_tensor, src, tag=src)
                p2p_op_list.append(recv_op)
                send_op = dist.P2POp(dist.isend, send_tensor, src, tag=rank)
                p2p_op_list.append(send_op)

            reqs = dist.batch_isend_irecv(p2p_op_list)
            for req in reqs:
                req.wait()

            self._barrier()

        # NCCL Batch SEND RECV Tensor Error
        @unittest.skipIf(BACKEND != "nccl" and BACKEND != "ucc", "NCCL Batch Send Recv Only")
        @requires_nccl_version(2700, "Need NCCL 2.7+ for send/recv")
        def test_batch_isend_irecv_tensor_err(self):
            self._barrier()
            rank = dist.get_rank()
            if rank == 0:
                rank_to_GPU = self._init_multigpu_helper()
                device_id = rank_to_GPU[rank][0]
                with self.assertRaisesRegex(
                    RuntimeError, "Tensors must be CUDA and dense"
                ):
                    send_tensor = _build_tensor(rank + 1)
                    send_op = dist.P2POp(dist.isend, send_tensor, 1)
                    req = dist.batch_isend_irecv([send_op])
                    req.wait()

        # NCCL Batch SEND RECV Op Error
        @unittest.skipIf(BACKEND != "nccl" and BACKEND != "ucc", "NCCL Batch Send Recv Only")
        @requires_nccl_version(2700, "Need NCCL 2.7+ for send/recv")
        def test_batch_isend_irecv_op_err(self):
            self._barrier()
            rank = dist.get_rank()
            if rank == 0:
                rank_to_GPU = self._init_multigpu_helper()
                device_id = rank_to_GPU[rank][0]
                with self.assertRaisesRegex(RuntimeError, "^Invalid ``op``"):
                    send_tensor = _build_tensor(rank + 1, device_id=device_id)
                    send_op = dist.P2POp(dist.broadcast, send_tensor, 1)
                    req = dist.batch_isend_irecv([send_op])
                    req.wait()

        # NCCL Batch SEND RECV p2p_op_list Error
        @unittest.skipIf(BACKEND != "nccl" and BACKEND != "ucc", "NCCL Batch Send Recv Only")
        @requires_nccl_version(2700, "Need NCCL 2.7+ for send/recv")
        def test_batch_isend_irecv_op_list_err(self):
            self._barrier()
            rank = dist.get_rank()
            if rank == 0:
                rank_to_GPU = self._init_multigpu_helper()
                device_id = rank_to_GPU[rank][0]
                with self.assertRaisesRegex(RuntimeError, "^Invalid ``p2p_op_list``"):
                    send_tensor = _build_tensor(rank + 1)
                    req = dist.batch_isend_irecv([1, 2])
                    req.wait()

        # NCCL Batch SEND RECV Mixed Backend Error
        @unittest.skipIf(BACKEND != "nccl" and BACKEND != "ucc", "NCCL Batch Send Recv Only")
        @requires_nccl_version(2700, "Need NCCL 2.7+ for send/recv")
        def test_batch_isend_irecv_mixed_backend_err(self):
            self._barrier()
            rank = dist.get_rank()
            rank_to_GPU = self._init_multigpu_helper()
            device_id = rank_to_GPU[rank][0]
            group_gloo = dist.new_group(ranks=[0, 1], backend="gloo")
            group_nccl = dist.new_group(ranks=[0, 1], backend="nccl")
            if rank == 0:
                with self.assertRaisesRegex(
                    RuntimeError, "All groups need to use the same backend"
                ):
                    send_tensor = _build_tensor(rank + 1)
                    send_op_gloo = dist.P2POp(dist.isend, send_tensor, 1, group_gloo)
                    send_op_nccl = dist.P2POp(dist.isend, send_tensor, 1, group_nccl)
                    req = dist.batch_isend_irecv([send_op_gloo, send_op_nccl])
                    req.wait()

        # NCCL SEND RECV
        @skip_if_no_gpu
        @unittest.skipIf(BACKEND != "nccl" and BACKEND != "ucc", "NCCL Send Recv Only")
        @requires_nccl_version(2700, "Need NCCL 2.7+ for send/recv")
        def _test_send_recv_nccl(self, profiler_ctx=None):
            # TODO: now that nccl send/recv is supported, there does not seem to
            # be a need to have nccl send/recv be tested separately.
            rank = dist.get_rank()
            rank_to_GPU = self._init_multigpu_helper()
            device_id = rank_to_GPU[rank][0]
            torch.cuda.set_device(device_id)

            tensor = _build_tensor(rank + 1, device_id=device_id)
            profiler_cls = profiler_ctx if profiler_ctx is not None else suppress()
            with profiler_cls as prof:
                for src in range(0, dist.get_world_size()):
                    if src == rank:
                        # Send mode
                        for dst in range(0, dist.get_world_size()):
                            if dst == rank:
                                continue
                            dist.send(tensor, dst)
                    else:
                        # Recv mode
                        expected_tensor = _build_tensor(src + 1)
                        output_tensor = _build_tensor(
                            src + 1, value=-1, device_id=device_id
                        )
                        dist.recv(output_tensor, src)
                        self.assertEqual(output_tensor, expected_tensor)

                self._barrier()

            if profiler_ctx is not None:
                backend = dist.get_backend()
                if backend in SEND_RECV_PROFILING_SUPPORTED_BACKENDS:
                    for event_name in [f"{backend}:send", f"{backend}:recv"]:
                        events = get_profiling_event(event_name, prof)
                        self.assertTrue(events)
                        # Event order is not deterministic, so simply assert their shape
                        # is found in the following list.
                        expected_shapes = [
                            [[rank + 1] * 3] for rank in range(dist.get_world_size())
                        ]
                        for event in events:
                            self.assertTrue(event.input_shapes in expected_shapes)

        @skip_if_no_gpu
        @unittest.skipIf(BACKEND != "nccl" and BACKEND != "ucc", "NCCL Send Recv Only")
        @requires_nccl_version(2700, "Need NCCL 2.7+ for send/recv")
        def test_send_recv_nccl(self):
            self._test_send_recv_nccl()

        @skip_if_no_gpu
        @unittest.skipIf(BACKEND != "nccl" and BACKEND != "ucc", "NCCL Send Recv Only")
        @requires_nccl_version(2700, "Need NCCL 2.7+ for send/recv")
        def test_send_recv_nccl_autograd_profiler(self):
            profiler_ctx = torch.autograd.profiler.profile(record_shapes=True)
            self._test_send_recv_nccl(profiler_ctx)

        @skip_if_no_gpu
        @unittest.skipIf(BACKEND != "nccl" and BACKEND != "ucc", "NCCL Send Recv Only")
        @requires_nccl_version(2700, "Need NCCL 2.7+ for send/recv")
        @unittest.skipIf(IS_FBCODE, "Kineto in fbcode causes hang")
        @unittest.skipIf(
            IS_MACOS or IS_WINDOWS,
            "torch.profiler not enabled for mac/windows: https://github.com/pytorch/pytorch/pull/56124",
        )
        def test_send_recv_nccl_torch_profiler(self):
            profiler_ctx = torch.profiler.profile(
                activities=[
                    torch.profiler.ProfilerActivity.CPU,
                    torch.profiler.ProfilerActivity.CUDA,
                ],
                record_shapes=True,
            )
            self._test_send_recv_nccl(profiler_ctx)

        # SEND RECV
        def _test_send_recv(self, profiler_ctx):
            rank = dist.get_rank()
            send_size = rank + 1
            tensor = _build_tensor(send_size)
            ctx = profiler_ctx if profiler_ctx is not None else suppress()
            with ctx as prof:
                for src in range(0, dist.get_world_size()):
                    if src == rank:
                        # Send mode
                        for dst in range(0, dist.get_world_size()):
                            if dst == rank:
                                continue
                            dist.send(tensor, dst)
                    else:
                        # Recv mode
                        recv_size = src + 1
                        expected_tensor = _build_tensor(recv_size)
                        output_tensor = _build_tensor(recv_size, value=-1)
                        dist.recv(output_tensor, src)
                        self.assertEqual(output_tensor, expected_tensor)

            if profiler_ctx is not None:
                backend = dist.get_backend()
                if backend in SEND_RECV_PROFILING_SUPPORTED_BACKENDS:
                    for event_name in [f"{backend}:send", f"{backend}:recv"]:
                        events = get_profiling_event(event_name, prof)
                        # Each rank sends/recvs from all other ranks.
                        event_count = sum(e.count for e in events)
                        expected_event_count = dist.get_world_size() - 1
                        self.assertEqual(event_count, expected_event_count)
                        # Event order is not deterministic, so simply assert their shape
                        # is found in the following list.
                        expected_shapes = [
                            [[rank + 1] * 3] for rank in range(dist.get_world_size())
                        ]
                        for event in events:
                            self.assertTrue(event.is_async)
                            self.assertTrue(event.input_shapes in expected_shapes)

        @unittest.skipIf(
            BACKEND == "nccl", "Nccl send/recv tested by test_send_recv_nccl"
        )
        def test_send_recv(self):
            self._test_send_recv(profiler_ctx=None)

        @unittest.skipIf(
            BACKEND == "nccl", "NCCL send/recv tested by test_send_recv_nccl"
        )
        def test_send_recv_autograd_profiler(self):
            autograd_profiler_ctx = _create_autograd_profiler()
            self._test_send_recv(profiler_ctx=autograd_profiler_ctx)

        @unittest.skipIf(
            BACKEND == "nccl", "NCCL send/recv tested by test_send_recv_nccl"
        )
        @unittest.skipIf(IS_FBCODE, "Kineto in fbcode causes hang")
        @unittest.skipIf(
            IS_MACOS or IS_WINDOWS,
            "torch.profiler not enabled for mac/windows: https://github.com/pytorch/pytorch/pull/56124",
        )
        def test_send_recv_torch_profiler(self):
            torch_profiler_ctx = _create_torch_profiler()
            return self._test_send_recv(profiler_ctx=torch_profiler_ctx)

        # SEND RECV ANY SOURCE
        def _test_send_recv_any_source(self, profiler_ctx):
            rank = dist.get_rank()
            send_recv_size = 10
            tensor = _build_tensor(send_recv_size, value=rank)
            recv_ranks = list()
            irecv_ranks = list()

            ctx = profiler_ctx if profiler_ctx is not None else suppress()
            with ctx as prof:
                for dst in range(0, dist.get_world_size()):
                    if dst == rank:
                        # Recv mode
                        for dst in range(0, dist.get_world_size()):
                            if dst == rank:
                                continue

                            for recv in ["recv", "irecv"]:
                                output_tensor = _build_tensor(send_recv_size, value=-1)

                                if recv == "recv":
                                    sender = dist.recv(output_tensor)
                                    recv_ranks.append(sender)
                                elif recv == "irecv":
                                    work = dist.irecv(output_tensor)
                                    work.wait()
                                    sender = work._source_rank()
                                    irecv_ranks.append(sender)

                                # Assert the scalar value "sender" that should be
                                # equal to the rank of the sender is equal to all
                                # values in the received tensor.
                                self.assertTrue(output_tensor.eq(sender).all())
                    else:
                        # Send mode
                        dist.send(tensor, dst)  # recv
                        dist.send(tensor, dst)  # irecv

            if profiler_ctx is not None:
                backend = dist.get_backend()
                if backend in SEND_RECV_PROFILING_SUPPORTED_BACKENDS:
                    for event_name in [f"{backend}:send", f"{backend}:recvAnySource"]:
                        events = get_profiling_event(event_name, prof)
                        # Each rank sends/recvs from other rank twice.
                        self.assertEqual(
                            sum(event.count for event in events),
                            2 * (dist.get_world_size() - 1),
                        )
                        for event in events:
                            self.assertTrue(event.is_async)
                            self.assertEqual(event.input_shapes, [[send_recv_size] * 3])

                # Each rank would have 2 * (world_size - 1) sends, verify that
                # globally we receive the same amount on the other end.
                recv_ranks_tensor = torch.cat(
                    (torch.tensor(recv_ranks), torch.tensor(irecv_ranks)), 0
                )
                global_recv_ranks = [
                    torch.empty_like(recv_ranks_tensor)
                    for _ in range(dist.get_world_size())
                ]
                dist.all_gather(global_recv_ranks, recv_ranks_tensor)
                global_recv_ranks_list = []
                for tensor in global_recv_ranks:
                    global_recv_ranks_list += tensor.tolist()

                from itertools import groupby

                global_recv_ranks_list.sort()
                frequency = [
                    len(list(group)) for key, group in groupby(global_recv_ranks_list)
                ]
                self.assertEqual(dist.get_world_size(), len(frequency))
                self.assertEqual(
                    [2 * (dist.get_world_size() - 1)] * dist.get_world_size(), frequency
                )
                self._barrier()

        @unittest.skipIf(
            BACKEND == "nccl", "Nccl does not support send/recv from any source"
        )
        def test_send_recv_any_source(self):
            self._test_send_recv_any_source(profiler_ctx=None)

        @unittest.skipIf(
            BACKEND == "nccl", "Nccl does not support send/recv from any source"
        )
        def test_send_recv_any_source_autograd_profiler(self):
            autograd_profiler_ctx = _create_autograd_profiler()
            self._test_send_recv_any_source(profiler_ctx=autograd_profiler_ctx)

        @unittest.skipIf(
            BACKEND == "nccl", "Nccl does not support send/recv from any source"
        )
        @unittest.skipIf(IS_FBCODE, "Kineto in fbcode code causes hang")
        @unittest.skipIf(
            IS_MACOS or IS_WINDOWS,
            "torch.profiler not enabled for mac/windows: https://github.com/pytorch/pytorch/pull/56124",
        )
        def test_send_recv_any_source_torch_profiler(self):
            torch_profiler_ctx = _create_torch_profiler()
            return self._test_send_recv_any_source(profiler_ctx=torch_profiler_ctx)

        # SEND RECV WITH TAG
        def _test_send_recv_with_tag(self, profiler_ctx):
            rank = dist.get_rank()
            world_size = dist.get_world_size()
            send_recv_size = 10
            tensor = _build_tensor(send_recv_size, value=rank)
            ctx = profiler_ctx if profiler_ctx is not None else suppress()
            with ctx as prof:
                for dst in range(0, world_size):
                    if dst == rank:
                        # Recv mode
                        for src in range(0, world_size):
                            if src == rank:
                                continue
                            output_tensor = _build_tensor(send_recv_size, value=-1)
                            dist.recv(output_tensor, src, tag=src)
                            self.assertTrue(output_tensor.eq(src).all())
                    else:
                        # Send mode
                        dist.send(tensor, dst, tag=rank)

            if profiler_ctx is not None:
                backend = dist.get_backend()
                if backend in SEND_RECV_PROFILING_SUPPORTED_BACKENDS:
                    for event_name in [f"{backend}:send", f"{backend}:recv"]:
                        events = get_profiling_event(event_name, prof)
                        # Each rank sends/recvs from all other ranks
                        event_count = sum(e.count for e in events)
                        expected_event_count = dist.get_world_size() - 1
                        self.assertEqual(event_count, expected_event_count)
                        for event in events:
                            self.assertTrue(event.is_async)
                            self.assertEqual(event.name, event_name)
                            self.assertEqual(event.input_shapes, [[send_recv_size] * 3])

        @unittest.skipIf(
            BACKEND == "nccl", "NCCL send/recv tested by test_send_recv_nccl"
        )
        def test_send_recv_with_tag(self):
            self._test_send_recv_with_tag(profiler_ctx=None)

        @unittest.skipIf(
            BACKEND == "nccl", "NCCL send/recv tested by test_send_recv_nccl"
        )
        def test_send_recv_with_tag_autograd_profiler(self):
            autograd_profiler_ctx = _create_autograd_profiler()
            return self._test_send_recv_with_tag(profiler_ctx=autograd_profiler_ctx)

        @unittest.skipIf(
            BACKEND == "nccl", "NCCL send/recv tested by test_send_recv_nccl"
        )
        @unittest.skipIf(IS_FBCODE, "Kineto in fbcode code causes hang")
        @unittest.skipIf(
            IS_MACOS or IS_WINDOWS,
            "torch.profiler not enabled for mac/windows: https://github.com/pytorch/pytorch/pull/56124",
        )
        def test_send_recv_with_tag_torch_profiler(self):
            torch_profiler_ctx = _create_torch_profiler()
            return self._test_send_recv_with_tag(profiler_ctx=torch_profiler_ctx)

        # ISEND
        def _test_isend(self, profiler_ctx):
            rank = dist.get_rank()
            world_size = dist.get_world_size()
            ctx = profiler_ctx if profiler_ctx is not None else suppress()
            with ctx as prof:
                if rank == 0:
                    requests = [
                        dist.isend(_build_tensor(dest, 10), dest)
                        for dest in range(1, world_size)
                    ]
                    for request in requests:
                        request.wait()
                        self.assertTrue(request.is_completed())
                else:
                    tensor = _build_tensor(rank, -1)
                    dist.recv(tensor, 0)
                    self.assertEqual(tensor, _build_tensor(rank, 10))

                self._barrier()

            if profiler_ctx is not None:
                backend = dist.get_backend()
                if backend in SEND_RECV_PROFILING_SUPPORTED_BACKENDS:
                    expected_event_name = (
                        f"{backend}:send" if rank == 0 else f"{backend}:recv"
                    )
                    events = get_profiling_event(expected_event_name, prof)
                    event_count = sum(e.count for e in events)
                    expected_count = dist.get_world_size() - 1 if rank == 0 else 1
                    self.assertEqual(expected_count, event_count)
                    # Event ordering is not guaranteed, so simply ensure the shapes are
                    # found in the following map.
                    expected_shapes = {
                        r: [[r] * 3] for r in range(1, dist.get_world_size())
                    }
                    for event in events:
                        self.assertTrue(event.is_async)
                        self.assertEqual(event.name, expected_event_name)
                        if rank == 0:
                            self.assertTrue(
                                event.input_shapes in expected_shapes.values()
                            )
                        else:
                            self.assertEqual(event.input_shapes, expected_shapes[rank])

        @unittest.skipIf(BACKEND == "nccl", "Nccl does not support isend")
        def test_isend(self):
            self._test_isend(profiler_ctx=None)

        @unittest.skipIf(BACKEND == "nccl", "Nccl does not support isend")
        def test_isend_autograd_profiler(self):
            autograd_profiler_ctx = _create_autograd_profiler()
            self._test_isend(profiler_ctx=autograd_profiler_ctx)

        @unittest.skipIf(BACKEND == "nccl", "Nccl does not support isend")
        @unittest.skipIf(IS_FBCODE, "Kineto in fbcode code causes hang")
        @unittest.skipIf(
            IS_MACOS or IS_WINDOWS,
            "torch.profiler not enabled for mac/windows: https://github.com/pytorch/pytorch/pull/56124",
        )
        def test_isend_torch_profiler(self):
            torch_profiler_ctx = _create_torch_profiler()
            self._test_isend(profiler_ctx=torch_profiler_ctx)

        # IRECV
        @unittest.skipIf(BACKEND == "nccl", "Nccl does not support irecv")
        def test_irecv(self):
            rank = dist.get_rank()
            world_size = dist.get_world_size()

            if rank == 0:
                expected_tensors = [
                    _build_tensor(src, -1) for src in range(1, world_size)
                ]
                requests = [
                    dist.irecv(expected_tensors[src - 1], src)
                    for src in range(1, world_size)
                ]

                for src in range(1, world_size):
                    requests[src - 1].wait()
                    self.assertTrue(requests[src - 1].is_completed())
                    self.assertEqual(expected_tensors[src - 1], _build_tensor(src, 10))
            else:
                tensor = _build_tensor(rank, 10)
                dist.send(tensor, 0)

            self._barrier()

        # BROADCAST
        def _test_broadcast_helper(
            self,
            group,
            group_id,
            rank,
            cuda=False,
            rank_to_GPU=None,
            with_options=False,
        ):
            for dtype, value, requires_cuda in [
                (torch.float, -1e-10, False),
                (torch.double, -1e-100, False),
                (torch.half, -0.1, True),
                (torch.int8, -2, False),
                (torch.uint8, 129, False),
                (torch.int, -1e5, False),
                (torch.long, -1e15, False),
            ]:
                if requires_cuda and not cuda:
                    continue
                for src in group:
                    expected_tensor = _build_tensor(src + 1, value, dtype)
                    if cuda:
                        expected_tensor = expected_tensor.cuda(rank_to_GPU[rank][0])
                    if rank == src:
                        if with_options:
                            opts = dist.BroadcastOptions()
                            opts.rootTensor = 0
                            opts.rootRank = src
                            self.call_dist_op(
                                ":broadcast",
                                True,
                                group_id.broadcast,
                                [expected_tensor],
                                opts,
                            )
                        else:
                            self.call_dist_op(
                                ":broadcast",
                                False,
                                dist.broadcast,
                                expected_tensor,
                                src,
                                group_id,
                            )
                    else:
                        tensor = _build_tensor(src + 1, -1, dtype)
                        if cuda:
                            tensor = tensor.cuda(rank_to_GPU[rank][0])
                        if with_options:
                            opts = dist.BroadcastOptions()
                            opts.rootTensor = 0
                            opts.rootRank = src
                            self.call_dist_op(
                                ":broadcast", True, group_id.broadcast, [tensor], opts
                            )
                        else:
                            self.call_dist_op(
                                ":broadcast",
                                False,
                                dist.broadcast,
                                tensor,
                                src,
                                group_id,
                            )
                        self.assertEqual(tensor.size(), expected_tensor.size())
                        self.assertEqual(
                            tensor.ne(expected_tensor).max(), torch.tensor(False)
                        )

            self._barrier()

        @unittest.skipIf(BACKEND == "nccl", "Nccl does not support CPU tensors")
        def test_broadcast(self):
            group, group_id, rank = self._init_global_test()
            self._test_broadcast_helper(group, group_id, rank)

        @unittest.skipIf(
            BACKEND != "gloo" and BACKEND != "nccl" and BACKEND != "ucc",
            "Only Gloo and Nccl backend supports CUDA allReduce",
        )
        @skip_if_no_gpu
        def test_broadcast_cuda(self):
            group, group_id, rank = self._init_global_test()
            rank_to_GPU = self._init_multigpu_helper()
            device_id = rank_to_GPU[rank][0]
            torch.cuda.set_device(device_id)
            self._test_broadcast_helper(group, group_id, rank, True, rank_to_GPU)

        @skip_if_small_worldsize
        @unittest.skipIf(BACKEND == "nccl", "Nccl does not support CPU tensors")
        def test_broadcast_group(self):
            group, group_id, rank = self._init_group_test()
            self._test_broadcast_helper(group, group_id, rank)

        @unittest.skipIf(BACKEND == "nccl", "Nccl does not support CPU tensors")
        def test_broadcast_full_group(self):
            group, group_id, rank = self._init_full_group_test()
            self._test_broadcast_helper(group, group_id, rank)

        @unittest.skipIf(
            BACKEND != "nccl",
            "Only NCCL backend supports high priority stream",
        )
        @skip_if_no_gpu
        def test_nccl_high_priority_stream(self):
            group, _, rank = self._init_global_test()
            rank_to_GPU = self._init_multigpu_helper()
            device_id = rank_to_GPU[rank][0]
            torch.cuda.set_device(device_id)

            new_port = str(MASTER_PORT + 1)
            os.environ["MASTER_PORT"] = new_port
            gen_iterator = dist.rendezvous("env://", rank, dist.get_world_size())
            store, rank, size = next(gen_iterator)
            store = dist.PrefixStore(new_port, store)

            opts = dist.ProcessGroupNCCL.Options()
            opts.is_high_priority_stream = False
            group_id = dist.ProcessGroupNCCL(store, rank, size, opts)

            self._test_broadcast_helper(group, group_id, rank, True, rank_to_GPU, True)

        # REDUCE
        def _test_reduce_helper(
            self,
            group,
            group_id,
            rank,
            op,
            master_value,
            worker_value,
            expected_value,
            cuda=False,
            rank_to_GPU=None,
        ):
            for src in group:
                tensor = _build_tensor(src + 1).fill_(
                    master_value if rank == src else worker_value
                )
                if cuda:
                    tensor = tensor.cuda(rank_to_GPU[rank][0])
                self.call_dist_op(
                    ":reduce",
                    False,
                    dist.reduce,
                    tensor,
                    src,
                    op,
                    group_id,
                    tensor_shapes=[tensor.shape],
                )
                if rank == src:
                    self.assertEqual(tensor, _build_tensor(src + 1, expected_value))

            self._barrier()

        @unittest.skipIf(BACKEND == "nccl", "Nccl does not support CPU tensors")
        def test_reduce_sum(self):
            group, group_id, rank = self._init_global_test()
            self._test_reduce_helper(
                group,
                group_id,
                rank,
                dist.ReduceOp.SUM,
                2,
                10,
                2 + (10 * (len(group) - 1)),
            )

        @unittest.skipIf(BACKEND != "nccl" and BACKEND != "ucc", "Only Nccl supports CUDA reduce")
        @skip_if_no_gpu
        def test_reduce_sum_cuda(self):
            group, group_id, rank = self._init_global_test()
            rank_to_GPU = self._init_multigpu_helper()
            device_id = rank_to_GPU[rank][0]
            torch.cuda.set_device(device_id)
            self._test_reduce_helper(
                group,
                group_id,
                rank,
                dist.ReduceOp.SUM,
                2,
                10,
                2 + 10 * (len(group) - 1),
                True,
                rank_to_GPU,
            )

        @unittest.skipIf(BACKEND == "nccl", "Nccl does not support CPU tensors")
        def test_reduce_product(self):
            group, group_id, rank = self._init_global_test()
            self._test_reduce_helper(
                group,
                group_id,
                rank,
                dist.ReduceOp.PRODUCT,
                2,
                10,
                reduce((lambda x, y: x * y), [10] * (len(group) - 1), 2),
            )

        @unittest.skipIf(BACKEND == "nccl", "Nccl does not support CPU tensors")
        def test_reduce_min(self):
            group, group_id, rank = self._init_global_test()
            self._test_reduce_helper(
                group, group_id, rank, dist.ReduceOp.MIN, 1010, 1, 1
            )

        @unittest.skipIf(BACKEND == "nccl", "Nccl does not support CPU tensors")
        def test_reduce_max(self):
            group, group_id, rank = self._init_global_test()
            self._test_reduce_helper(
                group, group_id, rank, dist.ReduceOp.MAX, -1, 10, 10
            )

        @unittest.skipIf(BACKEND == "nccl", "Nccl does not support CPU tensors")
        @skip_if_small_worldsize
        def test_reduce_group_sum(self):
            group, group_id, rank = self._init_group_test()
            self._test_reduce_helper(
                group,
                group_id,
                rank,
                dist.ReduceOp.SUM,
                2,
                10,
                2 + (10 * (len(group) - 1)),
            )

        @unittest.skipIf(BACKEND == "nccl", "Nccl does not support CPU tensors")
        @skip_if_small_worldsize
        def test_reduce_group_product(self):
            group, group_id, rank = self._init_group_test()
            self._test_reduce_helper(
                group,
                group_id,
                rank,
                dist.ReduceOp.PRODUCT,
                2,
                10,
                reduce((lambda x, y: x * y), [10] * (len(group) - 1), 2),
            )

        @unittest.skipIf(BACKEND == "nccl", "Nccl does not support CPU tensors")
        @skip_if_small_worldsize
        def test_reduce_group_min(self):
            group, group_id, rank = self._init_group_test()
            self._test_reduce_helper(
                group, group_id, rank, dist.ReduceOp.MIN, 1010, 1, 1
            )

        @unittest.skipIf(BACKEND == "nccl", "Nccl does not support CPU tensors")
        @skip_if_small_worldsize
        def test_reduce_group_max(self):
            group, group_id, rank = self._init_group_test()
            self._test_reduce_helper(
                group, group_id, rank, dist.ReduceOp.MAX, -1, 10, 10
            )

        @unittest.skipIf(BACKEND == "nccl", "Nccl does not support CPU tensors")
        def test_reduce_full_group_sum(self):
            group, group_id, rank = self._init_full_group_test()
            self._test_reduce_helper(
                group,
                group_id,
                rank,
                dist.ReduceOp.SUM,
                2,
                10,
                2 + (10 * (len(group) - 1)),
            )

        @unittest.skipIf(BACKEND == "nccl", "Nccl does not support CPU tensors")
        def test_reduce_full_group_product(self):
            group, group_id, rank = self._init_full_group_test()
            self._test_reduce_helper(
                group,
                group_id,
                rank,
                dist.ReduceOp.PRODUCT,
                2,
                10,
                reduce((lambda x, y: x * y), [10] * (len(group) - 1), 2),
            )

        @unittest.skipIf(BACKEND == "nccl", "Nccl does not support CPU tensors")
        def test_reduce_full_group_min(self):
            group, group_id, rank = self._init_full_group_test()
            self._test_reduce_helper(
                group, group_id, rank, dist.ReduceOp.MIN, 1010, 1, 1
            )

        @unittest.skipIf(BACKEND == "nccl", "Nccl does not support CPU tensors")
        def test_reduce_full_group_max(self):
            group, group_id, rank = self._init_full_group_test()
            self._test_reduce_helper(
                group, group_id, rank, dist.ReduceOp.MAX, -1, 10, 10
            )

        # REDUCE TWICE
        def _test_reduce_twice_helper(
            self,
            group,
            group_id,
            rank,
            op,
            master_value,
            worker_value,
            expected_value,
            cuda=False,
            rank_to_GPU=None,
        ):
            for src in group:
                tensors = [
                    _build_tensor(src + 1).fill_(
                        master_value if rank == src else worker_value
                    )
                    for i in range(2)
                ]
                if cuda:
                    for i in range(2):
                        tensors[i] = tensors[i].cuda(rank_to_GPU[rank][0])
                self.call_dist_op(
                    ":reduce",
                    False,
                    dist.reduce,
                    tensors[0],
                    src,
                    op,
                    group_id,
                    secondary_op_call=lambda: dist.reduce(
                        tensors[1], src, op, group_id
                    ),
                    tensor_shapes=[tensors[0].shape],
                )
                if rank == src:
                    for tensor in tensors:
                        self.assertEqual(tensor, _build_tensor(src + 1, expected_value))

            self._barrier()

        @unittest.skipIf(BACKEND == "nccl", "Nccl does not support CPU tensors")
        def test_reduce_sum_twice(self):
            group, group_id, rank = self._init_global_test()
            self._test_reduce_twice_helper(
                group,
                group_id,
                rank,
                dist.ReduceOp.SUM,
                2,
                10,
                2 + (10 * (len(group) - 1)),
            )

        @unittest.skipIf(BACKEND != "nccl" and BACKEND != "ucc", "Only Nccl supports CUDA reduce")
        @skip_if_no_gpu
        def test_reduce_sum_cuda_twice(self):
            group, group_id, rank = self._init_global_test()
            rank_to_GPU = self._init_multigpu_helper()
            device_id = rank_to_GPU[rank][0]
            torch.cuda.set_device(device_id)
            self._test_reduce_twice_helper(
                group,
                group_id,
                rank,
                dist.ReduceOp.SUM,
                2,
                10,
                2 + 10 * (len(group) - 1),
                True,
                rank_to_GPU,
            )

        @skip_if_no_gpu
        @require_backend({"gloo", "nccl", "ucc"})
        def test_all_reduce_result_cuda(self):
            group, group_id, rank = self._init_global_test()
            rank_to_GPU = self._init_multigpu_helper()
            for src in group:
                if rank == src:
                    tensor = _build_tensor(src + 1, 2)
                else:
                    tensor = _build_tensor(src + 1, 10)
                tensor = tensor.cuda(rank_to_GPU[rank][0])

                opts = AllreduceOptions()
                opts.reduceOp = dist.ReduceOp.SUM

                if group_id == GroupMember.WORLD:
                    work = _get_default_group().allreduce([tensor], opts)
                else:
                    work = group_id.allreduce([tensor], opts)

                if BACKEND == "gloo":
                    # Calling result right the work is finished should throw exception.
                    # Here we have a race condition, we may not assume the work is not
                    # finished by the time we run next lines.
                    try:
                        with self.assertRaisesRegex(
                            RuntimeError,
                            "Work needs to be completed before calling result",
                        ):
                            work.result()
                    except AssertionError:
                        # Exception was not raised, ensure is_completed()
                        self.assertTrue(work.is_completed())

                    work.wait()
                    result = work.result()
                else:
                    # In case of NCCL we should be able to retrieve pointer to the result
                    # even before work is finished.
                    result = work.result()
                    work.wait()

                expected_value = 2 + (10 * (len(group) - 1))
                self.assertEqual(result, [_build_tensor(src + 1, expected_value)])
            self._barrier()

        def call_dist_op(
            self,
            profiling_title_postfix,
            is_async,
            op,
            *args,
            expect_event=True,
            secondary_op_call=None,
            profile_cuda=False,
            tensor_shapes=None,
            **kwargs,
        ):
            op_calls = [lambda: op(*args, **kwargs)]
            if secondary_op_call is not None:
                op_calls.append(secondary_op_call)

            autograd_profiler_ctx = torch.autograd.profiler.profile(
                use_cuda=profile_cuda, record_shapes=True
            )

            # TODO: move this test to use torch.profiler once kineto issues are
            # fixed internally.
            with autograd_profiler_ctx as prof:
                works = [op_call() for op_call in op_calls]
                if is_async:
                    for work in works:
                        work.wait()

            if expect_event and dist.get_backend() in PROFILING_SUPPORTED_BACKENDS:
                events = get_profiling_event(
                    profiling_title_postfix, autograd_profiler_ctx
                )
                # DETAIL debug mode can use a pg wrapper that issues more collectives
                # under the hood
                if dist._get_debug_mode() != dist._DistributedDebugLevel.DETAIL:
                    self.assertEqual(len(events), len(op_calls))
                for e in events:
                    self.assertTrue(e.is_async)
                    self.assertEqual(e.count, 1)
                    self.assertGreaterEqual(e.cpu_time, 0)
                    # Verify tensor shapes if given
                    # DETAIL debug mode can use a pg wrapper that issues more collectives
                    # under the hood
                    if (
                        tensor_shapes is not None
                        and dist._get_debug_mode() != dist._DistributedDebugLevel.DETAIL
                    ):
                        self.assertEqual(
                            e.input_shapes,
                            tensor_shapes,
                            f"event shape: {e.input_shapes} vs tensor {tensor_shapes}",
                        )

        # ALL REDUCE
        def _test_all_reduce_helper(
            self,
            group,
            group_id,
            rank,
            op,
            master_value,
            worker_value,
            expected_value,
            cuda=False,
            rank_to_GPU=None,
            dtype=torch.float,
            async_op=False,
        ):
            for src in group:
                curr_value = master_value if rank == src else worker_value

                tensor = _build_tensor(src + 1, dtype=dtype).fill_(curr_value)
                if cuda:
                    tensor = tensor.cuda(rank_to_GPU[rank][0])
                if tensor.dtype == torch.complex64:
                    tensor_shapes = [torch.view_as_real(tensor).shape]
                else:
                    tensor_shapes = [tensor.shape]
                self.call_dist_op(
                    ":all_reduce",
                    async_op,
                    dist.all_reduce,
                    tensor,
                    op,
                    group_id,
                    async_op=async_op,
                    tensor_shapes=tensor_shapes,
                )
                # Currently, only Gloo backend has profiling tested with CUDA enabled.
                # Only run cuda profiling test for one rank to speed up since
                # running with different src_rank does not affect the correctness.
                if (
                    src == 0
                    and cuda
                    and dist.get_backend() in CUDA_PROFILING_SUPPORTED_BACKENDS
                ):
                    self.call_dist_op(
                        ":all_reduce",
                        async_op,
                        dist.all_reduce,
                        tensor,
                        op,
                        group_id,
                        async_op=async_op,
                        profile_cuda=True,
                        tensor_shapes=tensor_shapes,
                    )

            self._barrier()

        @unittest.skipIf(BACKEND == "nccl", "Nccl does not support CPU tensors")
        def test_all_reduce_sum(self):
            group, group_id, rank = self._init_global_test()
            self._test_all_reduce_helper(
                group,
                group_id,
                rank,
                dist.ReduceOp.SUM,
                2,
                10,
                2 + (10 * (len(group) - 1)),
            )

        @unittest.skipIf(BACKEND == "nccl", "Nccl does not support CPU tensors")
        def test_all_reduce_sum_async(self):
            group, group_id, rank = self._init_global_test()
            self._test_all_reduce_helper(
                group,
                group_id,
                rank,
                dist.ReduceOp.SUM,
                2,
                10,
                2 + (10 * (len(group) - 1)),
                async_op=True,
            )

        @unittest.skipIf(
            BACKEND != "gloo" and BACKEND != "nccl" and BACKEND != "ucc",
            "Only Gloo and NCCL backends will have CUDA allReduce tested",
        )
        @skip_if_no_gpu
        def test_all_reduce_sum_cuda(self):
            torch.cuda.set_device(self.rank)
            group, group_id, rank = self._init_global_test()
            rank_to_GPU = self._init_multigpu_helper()
            self._test_all_reduce_helper(
                group,
                group_id,
                rank,
                dist.ReduceOp.SUM,
                2,
                10,
                2 + (10 * (len(group) - 1)),
                True,
                rank_to_GPU,
            )

        @unittest.skipIf(
            BACKEND != "gloo" and BACKEND != "nccl" and BACKEND != "ucc",
            "Only Gloo and NCCL backends will have CUDA allReduce tested",
        )
        @skip_if_no_gpu
        def test_all_reduce_sum_cuda_async(self):
            torch.cuda.set_device(self.rank)
            group, group_id, rank = self._init_global_test()
            rank_to_GPU = self._init_multigpu_helper()
            self._test_all_reduce_helper(
                group,
                group_id,
                rank,
                dist.ReduceOp.SUM,
                2,
                10,
                2 + (10 * (len(group) - 1)),
                True,
                rank_to_GPU,
                async_op=True,
            )

        @unittest.skipIf(BACKEND == "nccl", "Nccl does not support CPU tensors")
        def test_all_reduce_sum_complex(self):
            group, group_id, rank = self._init_global_test()
            self._test_all_reduce_helper(
                group,
                group_id,
                rank,
                dist.ReduceOp.SUM,
                complex(2, 3),
                complex(10, 11),
                complex(2, 3) + (complex(10, 11) * (len(group) - 1)),
                dtype=torch.cfloat,
            )

        @unittest.skipIf(BACKEND == "nccl", "Nccl does not support CPU tensors")
        def test_all_reduce_complex_unsupported_ops(self):
            unsupported_ops = [
                dist.ReduceOp.MAX,
                dist.ReduceOp.MIN,
                dist.ReduceOp.PRODUCT,
                dist.ReduceOp.BAND,
                dist.ReduceOp.BOR,
                dist.ReduceOp.BXOR,
            ]
            group, group_id, rank = self._init_global_test()
            for unsupported_op in unsupported_ops:
                with self.assertRaisesRegex(
                    RuntimeError, "all_reduce does not support"
                ):
                    dist.all_reduce(
                        _build_tensor(1, dtype=torch.cfloat), unsupported_op, group_id
                    )

        @unittest.skipIf(
            BACKEND != "gloo" and BACKEND != "nccl" and BACKEND != "ucc",
            "Only Gloo and NCCL backends will have CUDA allReduce tested",
        )
        @skip_if_no_gpu
        def test_all_reduce_sum_cuda_complex(self):
            torch.cuda.set_device(self.rank)
            group, group_id, rank = self._init_global_test()
            rank_to_GPU = self._init_multigpu_helper()
            self._test_all_reduce_helper(
                group,
                group_id,
                rank,
                dist.ReduceOp.SUM,
                complex(2, 3),
                complex(10, 11),
                complex(2, 3) + (complex(10, 11) * (len(group) - 1)),
                True,
                rank_to_GPU,
                dtype=torch.cfloat,
            )

        @unittest.skipIf(BACKEND == "nccl", "Nccl does not support CPU tensors")
        def test_all_reduce_product(self):
            group, group_id, rank = self._init_global_test()
            self._test_all_reduce_helper(
                group,
                group_id,
                rank,
                dist.ReduceOp.PRODUCT,
                2,
                10,
                reduce((lambda x, y: x * y), [10] * (len(group) - 1), 2),
            )

        @unittest.skipIf(BACKEND == "nccl", "Nccl does not support CPU tensors")
        def test_all_reduce_min(self):
            group, group_id, rank = self._init_global_test()
            self._test_all_reduce_helper(
                group, group_id, rank, dist.ReduceOp.MIN, 1010, 1, 1
            )

        @unittest.skipIf(BACKEND == "nccl", "Nccl does not support CPU tensors")
        def test_all_reduce_max(self):
            group, group_id, rank = self._init_global_test()
            self._test_all_reduce_helper(
                group, group_id, rank, dist.ReduceOp.MAX, -1, 10, 10
            )

        @skip_if_small_worldsize
        @unittest.skipIf(BACKEND == "nccl", "Nccl does not support CPU tensors")
        def test_all_reduce_group_sum(self):
            group, group_id, rank = self._init_group_test()
            self._test_all_reduce_helper(
                group,
                group_id,
                rank,
                dist.ReduceOp.SUM,
                2,
                10,
                2 + (10 * (len(group) - 1)),
            )

        @skip_if_small_worldsize
        @unittest.skipIf(BACKEND == "nccl", "Nccl does not support CPU tensors")
        def test_all_reduce_group_product(self):
            group, group_id, rank = self._init_group_test()
            self._test_all_reduce_helper(
                group,
                group_id,
                rank,
                dist.ReduceOp.PRODUCT,
                2,
                10,
                reduce((lambda x, y: x * y), [10] * (len(group) - 1), 2),
            )

        @skip_if_small_worldsize
        @unittest.skipIf(BACKEND == "nccl", "Nccl does not support CPU tensors")
        def test_all_reduce_group_min(self):
            group, group_id, rank = self._init_group_test()
            self._test_all_reduce_helper(
                group, group_id, rank, dist.ReduceOp.MIN, 1010, 1, 1
            )

        @skip_if_small_worldsize
        @unittest.skipIf(BACKEND == "nccl", "Nccl does not support CPU tensors")
        def test_all_reduce_group_max(self):
            group, group_id, rank = self._init_group_test()
            self._test_all_reduce_helper(
                group, group_id, rank, dist.ReduceOp.MAX, -1, 10, 10
            )

        @unittest.skipIf(BACKEND == "nccl", "Nccl does not support CPU tensors")
        def test_all_reduce_full_group_sum(self):
            group, group_id, rank = self._init_full_group_test()
            self._test_all_reduce_helper(
                group,
                group_id,
                rank,
                dist.ReduceOp.SUM,
                2,
                10,
                2 + (10 * (len(group) - 1)),
            )

        @unittest.skipIf(BACKEND == "nccl", "Nccl does not support CPU tensors")
        def test_all_reduce_full_group_product(self):
            group, group_id, rank = self._init_full_group_test()
            self._test_all_reduce_helper(
                group,
                group_id,
                rank,
                dist.ReduceOp.PRODUCT,
                2,
                10,
                reduce((lambda x, y: x * y), [10] * (len(group) - 1), 2),
            )

        @unittest.skipIf(BACKEND == "nccl", "Nccl does not support CPU tensors")
        def test_all_reduce_full_group_min(self):
            group, group_id, rank = self._init_full_group_test()
            self._test_all_reduce_helper(
                group, group_id, rank, dist.ReduceOp.MIN, 1010, 1, 1
            )

        @unittest.skipIf(BACKEND == "nccl", "Nccl does not support CPU tensors")
        def test_all_reduce_full_group_max(self):
            group, group_id, rank = self._init_full_group_test()
            self._test_all_reduce_helper(
                group, group_id, rank, dist.ReduceOp.MAX, -1, 10, 10
            )

        # SPARSE ALL REDUCE
        def _test_sparse_all_reduce_sum(self, fn):
            group, group_id, rank = self._init_global_test()

            tests = simple_sparse_reduce_tests(
                rank, dist.get_world_size(), num_inputs=1
            )
            for (inputs, outputs) in tests:
                tensors = [fn(input) for input in inputs]
                dist.all_reduce(tensors[0], dist.ReduceOp.SUM, group_id)
                self.assertEqual(tensors[0], outputs[0])

        @unittest.skipIf(
            BACKEND != "gloo", "Only Gloo backend support sparse all reduce"
        )
        def test_sparse_all_reduce_sum(self):
            self._test_sparse_all_reduce_sum(lambda t: t)

        @unittest.skipIf(
            BACKEND != "gloo", "Only Gloo backend support sparse all reduce"
        )
        @skip_if_no_gpu
        def test_sparse_all_reduce_sum_cuda(self):
            self._test_sparse_all_reduce_sum(lambda t: t.clone().cuda())

        # ALL REDUCE - COALESCED
        @staticmethod
        def _all_reduce_coalesced_sum_test_cases(group_size):
            return (
                [2, 3, complex(2, 3)],
                [10, 11, complex(10, 11)],
                [
                    2 + 10 * (group_size - 1),
                    3 + 11 * (group_size - 1),
                    complex(2, 3) + complex(10, 11) * (group_size - 1),
                ],
                [torch.float, torch.float, torch.cfloat],
            )

        @staticmethod
        def _all_reduce_coalesced_product_test_cases(group_size):
            return (
                [1, 2],
                [3, 4],
                [1 * 3 ** (group_size - 1), 2 * 4 ** (group_size - 1)],
                [torch.float, torch.float],
            )

        @staticmethod
        def _all_reduce_coalesced_min_test_cases(group_size):
            return (
                [1, 4],
                [2, 3],
                [1, 3],
                [torch.float, torch.float],
            )

        @staticmethod
        def _all_reduce_coalesced_max_test_cases(group_size):
            return (
                [1, 4],
                [2, 3],
                [2, 4],
                [torch.float, torch.float],
            )

        @unittest.skipIf(BACKEND == "nccl", "Nccl does not support CPU tensors")
        def test_all_reduce_coalesced_max_complex_unsupported(self):
            group, group_id, rank = self._init_global_test()
            with self.assertRaisesRegex(RuntimeError, "all_reduce does not support"):
                dist.all_reduce_coalesced(
                    [_build_tensor(1, dtype=torch.cfloat)], dist.ReduceOp.MAX, group_id
                )

        def _test_all_reduce_coalesced_helper(
            self,
            group,
            group_id,
            rank,
            op,
            cuda=False,
            rank_to_GPU=None,
        ):
            test_case_func = {
                dist.ReduceOp.SUM: self._all_reduce_coalesced_sum_test_cases,
                dist.ReduceOp.PRODUCT: self._all_reduce_coalesced_product_test_cases,
                dist.ReduceOp.MIN: self._all_reduce_coalesced_min_test_cases,
                dist.ReduceOp.MAX: self._all_reduce_coalesced_max_test_cases,
            }[op]

            master_values, worker_values, expected_values, dtypes = test_case_func(
                len(group)
            )

            for src in group:
                curr_values = master_values if rank == src else worker_values
                tensors = [
                    _build_tensor(src + 1, val, dtype=dtype)
                    for dtype, val in zip(dtypes, curr_values)
                ]
                if cuda:
                    tensors = [t.cuda(rank_to_GPU[rank][0]) for t in tensors]
                tensor_shapes = []
                for tensor in tensors:
                    if tensor.dtype == torch.complex64:
                        tensor_shapes.append(torch.view_as_real(tensor).shape)
                    else:
                        tensor_shapes.append(tensor.shape)
                self.call_dist_op(
                    ":all_reduce",
                    False,
                    dist.all_reduce_coalesced,
                    tensors,
                    op,
                    group_id,
                    tensor_shapes=tensor_shapes,
                )
                expected_tensors = [
                    _build_tensor(src + 1, expected_value, dtype=dtype)
                    for dtype, expected_value in zip(dtypes, expected_values)
                ]
                self.assertEqual(tensors, expected_tensors)

            self._barrier()

        @require_backend({"gloo"})
        def test_all_reduce_coalesced_sum(self):
            group, group_id, rank = self._init_global_test()
            self._test_all_reduce_coalesced_helper(
                group,
                group_id,
                rank,
                dist.ReduceOp.SUM,
                cuda=False,
                rank_to_GPU=None,
            )

        @require_backend({"gloo"})
        def test_all_reduce_coalesced_product(self):
            group, group_id, rank = self._init_global_test()
            self._test_all_reduce_coalesced_helper(
                group,
                group_id,
                rank,
                dist.ReduceOp.PRODUCT,
                cuda=False,
                rank_to_GPU=None,
            )

        @require_backend({"gloo"})
        def test_all_reduce_coalesced_min(self):
            group, group_id, rank = self._init_global_test()
            self._test_all_reduce_coalesced_helper(
                group,
                group_id,
                rank,
                dist.ReduceOp.MIN,
                cuda=False,
                rank_to_GPU=None,
            )

        @require_backend({"gloo"})
        def test_all_reduce_coalesced_max(self):
            group, group_id, rank = self._init_global_test()
            self._test_all_reduce_coalesced_helper(
                group, group_id, rank, dist.ReduceOp.MAX, cuda=False, rank_to_GPU=None
            )

        @skip_if_small_worldsize
        @require_backend({"gloo"})
        def test_all_reduce_coalesced_group_sum(self):
            group, group_id, rank = self._init_group_test()
            self._test_all_reduce_coalesced_helper(
                group, group_id, rank, dist.ReduceOp.SUM, cuda=False, rank_to_GPU=None
            )

        @skip_if_small_worldsize
        @require_backend({"gloo"})
        def test_all_reduce_coalesced_group_product(self):
            group, group_id, rank = self._init_group_test()
            self._test_all_reduce_coalesced_helper(
                group,
                group_id,
                rank,
                dist.ReduceOp.PRODUCT,
                cuda=False,
                rank_to_GPU=None,
            )

        @skip_if_small_worldsize
        @require_backend({"gloo"})
        def test_all_reduce_coalesced_group_min(self):
            group, group_id, rank = self._init_group_test()
            self._test_all_reduce_coalesced_helper(
                group, group_id, rank, dist.ReduceOp.MIN, cuda=False, rank_to_GPU=None
            )

        @skip_if_small_worldsize
        @require_backend({"gloo"})
        def test_all_reduce_coalesced_group_max(self):
            group, group_id, rank = self._init_group_test()
            self._test_all_reduce_coalesced_helper(
                group, group_id, rank, dist.ReduceOp.MAX, cuda=False, rank_to_GPU=None
            )

        @require_backend({"gloo"})
        def test_all_reduce_coalesced_full_group_sum(self):
            group, group_id, rank = self._init_full_group_test()
            self._test_all_reduce_coalesced_helper(
                group, group_id, rank, dist.ReduceOp.SUM, cuda=False, rank_to_GPU=None
            )

        @require_backend({"gloo"})
        def test_all_reduce_coalesced_full_group_product(self):
            group, group_id, rank = self._init_full_group_test()
            self._test_all_reduce_coalesced_helper(
                group,
                group_id,
                rank,
                dist.ReduceOp.PRODUCT,
                cuda=False,
                rank_to_GPU=None,
            )

        @require_backend({"gloo"})
        def test_all_reduce_coalesced_full_group_min(self):
            group, group_id, rank = self._init_full_group_test()
            self._test_all_reduce_coalesced_helper(
                group,
                group_id,
                rank,
                dist.ReduceOp.MIN,
                cuda=False,
                rank_to_GPU=None,
            )

        @require_backend({"gloo"})
        def test_all_reduce_coalesced_full_group_max(self):
            group, group_id, rank = self._init_full_group_test()
            self._test_all_reduce_coalesced_helper(
                group, group_id, rank, dist.ReduceOp.MAX, cuda=False, rank_to_GPU=None
            )

        # SCATTER
        def _test_scatter_helper(self, group, group_id, rank):
            for dest in group:
                tensor = _build_tensor(dest + 1, -1)
                expected_tensor = _build_tensor(dest + 1, rank)
                tensors = (
                    [_build_tensor(dest + 1, i) for i in group] if rank == dest else []
                )
                self.call_dist_op(
                    ":scatter",
                    False,
                    dist.scatter,
                    tensor,
                    src=dest,
                    scatter_list=tensors,
                    group=group_id,
                    tensor_shapes=[t.shape for t in tensors],
                )
                self.assertEqual(tensor, expected_tensor)

            self._barrier()

        @unittest.skipIf(BACKEND == "nccl", "Nccl does not support CPU tensors")
        def test_scatter_checks(self):
            group, group_id, rank = self._init_global_test()
            one = torch.ones([1])

            # Specify scatter_list argument only on source rank.
            output = one.clone() * -1
            if rank == 0:
                scatter_list = [one.clone() * i for i in group]
                dist.scatter(output, src=0, scatter_list=scatter_list)
            else:
                dist.scatter(output, src=0)
            self.assertEqual(output, one * rank)

            # Don't specify src argument.
            output = one.clone() * -1
            if rank == 0:
                scatter_list = [one.clone() * i for i in group]
                dist.scatter(output, scatter_list=scatter_list)
            else:
                dist.scatter(output)
            self.assertEqual(output, one * rank)

        @unittest.skipIf(BACKEND == "nccl", "Nccl does not support scatter")
        def test_scatter(self):
            group, group_id, rank = self._init_global_test()
            self._test_scatter_helper(group, group_id, rank)

        @unittest.skipIf(BACKEND == "nccl", "Nccl does not support scatter")
        @skip_if_small_worldsize
        def test_scatter_group(self):
            group, group_id, rank = self._init_group_test()
            self._test_scatter_helper(group, group_id, rank)

        @unittest.skipIf(BACKEND == "nccl", "Nccl does not support scatter")
        def test_scatter_full_group(self):
            group, group_id, rank = self._init_full_group_test()
            self._test_scatter_helper(group, group_id, rank)

        # GATHER
        def _test_gather_helper(self, group, group_id, rank):
            for dest in group:
                tensor = _build_tensor(dest + 1, rank)
                tensors = (
                    [_build_tensor(dest + 1, -1) for i in group] if rank == dest else []
                )
                self.call_dist_op(
                    ":gather",
                    False,
                    dist.gather,
                    tensor,
                    dst=dest,
                    gather_list=tensors,
                    group=group_id,
                    tensor_shapes=[tensors[0].shape] if len(tensors) > 0 else None,
                )
                if rank == dest:
                    expected_tensors = [_build_tensor(dest + 1, i) for i in group]
                    for t1, t2 in zip(tensors, expected_tensors):
                        self.assertEqual(t1, t2)

            self._barrier()

        @unittest.skipIf(BACKEND == "nccl", "Nccl does not support CPU tensors")
        def test_gather_checks(self):
            group, group_id, rank = self._init_global_test()
            one = torch.ones([1])

            # Specify gather_list argument only on destination rank.
            if rank == 0:
                gather_list = [one.clone() for _ in group]
                dist.gather(one * rank, dst=0, gather_list=gather_list)
                for i in group:
                    self.assertEqual(gather_list[i], one * i)
            else:
                dist.gather(one * rank, dst=0)

            # Don't specify dst argument.
            if rank == 0:
                gather_list = [one.clone() for _ in group]
                dist.gather(one * rank, gather_list=gather_list)
                for i in group:
                    self.assertEqual(gather_list[i], one * i)
            else:
                dist.gather(one * rank)

        @unittest.skipIf(BACKEND == "nccl", "Nccl does not support CPU tensors")
        def test_gather(self):
            group, group_id, rank = self._init_global_test()
            self._test_gather_helper(group, group_id, rank)

        @unittest.skipIf(BACKEND == "nccl", "Nccl does not support CPU tensors")
        @skip_if_small_worldsize
        def test_gather_group(self):
            group, group_id, rank = self._init_group_test()
            self._test_gather_helper(group, group_id, rank)

        @unittest.skipIf(BACKEND == "nccl", "Nccl does not support CPU tensors")
        def test_gather_full_group(self):
            group, group_id, rank = self._init_full_group_test()
            self._test_gather_helper(group, group_id, rank)

        # ALL GATHER
        def _test_all_gather_helper(
            self, group, group_id, rank, cuda=False, rank_to_GPU=None, dtype=torch.float
        ):
            for dest in group:
                tensor = _build_tensor(dest + 1, rank, dtype=dtype)
                tensors = [_build_tensor(dest + 1, -1, dtype=dtype) for i in group]
                if cuda:
                    tensor = tensor.cuda(rank_to_GPU[rank][0])
                    tensors = [t.cuda(rank_to_GPU[rank][0]) for t in tensors]
                if tensors[0].dtype == torch.complex64:
                    tensor_shapes = [torch.view_as_real(tensors[0]).shape]
                else:
                    tensor_shapes = [tensors[0].shape]
                self.call_dist_op(
                    ":all_gather",
                    False,
                    dist.all_gather,
                    tensors,
                    tensor,
                    group_id,
                    tensor_shapes=tensor_shapes,
                )

                expected_tensors = [
                    _build_tensor(dest + 1, i, dtype=dtype) for i in group
                ]
                for t1, t2 in zip(tensors, expected_tensors):
                    self.assertEqual(t1, t2)

            self._barrier()

        @unittest.skipIf(BACKEND == "nccl", "Nccl does not support CPU tensors")
        def test_all_gather(self):
            group, group_id, rank = self._init_global_test()
            self._test_all_gather_helper(group, group_id, rank)

        @unittest.skipIf(BACKEND != "nccl" and BACKEND != "ucc", "Only Nccl supports CUDA all gather")
        @unittest.skipIf(BACKEND == "nccl", "CUDA all gather skipped for NCCL")
        @skip_if_no_gpu
        def test_all_gather_cuda(self):
            group, group_id, rank = self._init_global_test()
            rank_to_GPU = self._init_multigpu_helper()
            self._test_all_gather_helper(group, group_id, rank, True, rank_to_GPU)

        @unittest.skipIf(BACKEND == "nccl", "Nccl does not support CPU tensors")
        def test_all_gather_complex(self):
            group, group_id, rank = self._init_global_test()
            self._test_all_gather_helper(group, group_id, rank, dtype=torch.cfloat)

        @unittest.skipIf(BACKEND != "nccl" and BACKEND != "ucc", "Only Nccl supports CUDA all gather")
        @unittest.skipIf(BACKEND == "nccl", "CUDA all gather skipped for NCCL")
        @skip_if_no_gpu
        def test_all_gather_cuda_complex(self):
            group, group_id, rank = self._init_global_test()
            rank_to_GPU = self._init_multigpu_helper()
            self._test_all_gather_helper(
                group, group_id, rank, True, rank_to_GPU, dtype=torch.cfloat
            )

        @skip_if_small_worldsize
        @unittest.skipIf(BACKEND == "nccl", "Nccl does not support CPU tensors")
        def test_all_gather_group(self):
            group, group_id, rank = self._init_group_test()
            self._test_all_gather_helper(group, group_id, rank)

        @unittest.skipIf(BACKEND == "nccl", "Nccl does not support CPU tensors")
        def test_all_gather_full_group(self):
            group, group_id, rank = self._init_full_group_test()
            self._test_all_gather_helper(group, group_id, rank)

        def _run_all_gather_coalesced_and_verify(
            self, output_tensor_lists, input_tensors, expected_tensors, group_id
        ):
            """
            Helper that runs all_gather_coalesced and returns true if output
            matches expectations.
            """
            tensor_shapes = []
            for input_tensor in input_tensors:
                if input_tensor.dtype == torch.complex64:
                    tensor_shapes.append(torch.view_as_real(input_tensor).shape)
                else:
                    tensor_shapes.append(input_tensor.shape)
            self.call_dist_op(
                ":all_gather",
                False,
                dist.all_gather_coalesced,
                output_tensor_lists,
                input_tensors,
                group_id,
                tensor_shapes=tensor_shapes,
            )

            for l1, l2 in zip(output_tensor_lists, expected_tensors):
                for t1, t2 in zip(l1, l2):
                    if not torch.equal(t1, t2):
                        return False
            return True

        def _test_all_gather_coalesced_helper(
            self, group, group_id, rank, dtype=torch.float
        ):
            # TODO: Instead we should probably go through _rank_not_in_group
            # mechanism to disable sending tensors
            if group_id is not None:
                for test_case_id in range(2, 5):
                    # Make sure we create tensors of incompatible sizes, e.g.
                    # [1], [2x2], [3x3x3] ... to be sent in one batch
                    input_tensors = [
                        _build_multidim_tensor(
                            tensor_id, tensor_id, rank + tensor_id, dtype=dtype
                        )
                        for tensor_id in range(1, test_case_id)
                    ]
                    output_tensor_lists = [
                        [
                            _build_multidim_tensor(
                                tensor_id, tensor_id, -1, dtype=dtype
                            )
                            for tensor_id in range(1, test_case_id)
                        ]
                        for _ in group
                    ]
                    expected_tensors = [
                        [
                            _build_multidim_tensor(
                                tensor_id, tensor_id, rank_iter + tensor_id, dtype=dtype
                            )
                            for tensor_id in range(1, test_case_id)
                        ]
                        for rank_iter in group
                    ]
                    assert self._run_all_gather_coalesced_and_verify(
                        output_tensor_lists, input_tensors, expected_tensors, group_id
                    ), "output tensors do not match expected ouputs"

            self._barrier()

        @unittest.skipIf(
            BACKEND == "nccl", "all_gather_coalesced does not support NCCL"
        )
        @unittest.skipIf(BACKEND == "mpi", "all_gather_coalesced does not support MPI")
        def test_all_gather_coalesced_simple(self):
            group, group_id, rank = self._init_global_test()
            self._test_all_gather_coalesced_helper(group, group_id, rank)

        @unittest.skipIf(
            BACKEND == "nccl", "all_gather_coalesced does not support NCCL"
        )
        @unittest.skipIf(BACKEND == "mpi", "all_gather_coalesced does not support MPI")
        def test_all_gather_coalesced_complex(self):
            group, group_id, rank = self._init_global_test()
            self._test_all_gather_coalesced_helper(
                group, group_id, rank, dtype=torch.cfloat
            )

        @skip_if_small_worldsize
        @unittest.skipIf(
            BACKEND == "nccl", "all_gather_coalesced does not support NCCL"
        )
        @unittest.skipIf(BACKEND == "mpi", "all_gather_coalesced does not support MPI")
        def test_all_gather_coalesced_group(self):
            group, group_id, rank = self._init_group_test()
            self._test_all_gather_coalesced_helper(group, group_id, rank)

        @unittest.skipIf(
            BACKEND == "nccl", "all_gather_coalesced does not support NCCL"
        )
        @unittest.skipIf(BACKEND == "mpi", "all_gather_coalesced does not support MPI")
        def test_all_gather_coalesced_full_group(self):
            group, group_id, rank = self._init_full_group_test()
            self._test_all_gather_coalesced_helper(group, group_id, rank)

        @unittest.skipIf(
            BACKEND == "nccl", "all_gather_coalesced does not support NCCL"
        )
        @unittest.skipIf(BACKEND == "mpi", "all_gather_coalesced does not support MPI")
        def test_all_gather_coalesced_with_empty(self):
            group, group_id, rank = self._init_global_test()
            input_tensors = [
                rank * torch.ones([2, 2]),
                torch.ones([0]),
                (rank + 1) * torch.ones([3, 3]),
                torch.ones([0]),
                torch.ones([0]),
            ]
            output_tensors_lists = [
                [
                    -1 * torch.ones([2, 2]),
                    -1 * torch.ones([0]),
                    -1 * torch.ones([3, 3]),
                    -1 * torch.ones([0]),
                    -1 * torch.ones([0]),
                ]
                for _ in group
            ]
            expected_tensors = [
                [
                    r * torch.ones([2, 2]),
                    torch.ones([0]),
                    (r + 1) * torch.ones([3, 3]),
                    torch.ones([0]),
                    torch.ones([0]),
                ]
                for r in group
            ]
            assert self._run_all_gather_coalesced_and_verify(
                output_tensors_lists, input_tensors, expected_tensors, group_id
            )
            self._barrier()

        # AllToAll
        def _test_all_to_all_single_equal_split_helper(
            self,
            group,
            group_id,
            rank,
            cuda=False,
            rank_to_GPU=None,
        ):
            if group_id is not None:
                size = len(group)
                in_tensor = torch.ones([size, size]) * rank
                expected_tensor = torch.cat([torch.ones([1, size]) * i for i in group])
                out_tensor = torch.ones([size, size]) * -1
                if cuda:
                    in_tensor = in_tensor.cuda(rank_to_GPU[rank][0])
                    expected_tensor = expected_tensor.cuda(rank_to_GPU[rank][0])
                    out_tensor = out_tensor.cuda(rank_to_GPU[rank][0])
                self.call_dist_op(
                    ":all_to_all",
                    False,
                    dist.all_to_all_single,
                    out_tensor,
                    in_tensor,
                    group=group_id,
                    tensor_shapes=[in_tensor.shape],
                )
                self.assertEqual(out_tensor, expected_tensor)
            self._barrier()

        def _test_all_to_all_single_unequal_split_helper(
            self,
            group,
            group_id,
            rank,
            cuda=False,
            rank_to_GPU=None,
        ):
            if group_id is not None:
                size = len(group)
                in_splits = [i + 1 for i in group]
                out_splits = [rank + 1 for _ in group]
                in_tensor = torch.ones([sum(in_splits), size]) * rank
                out_tensor = torch.ones([(rank + 1) * size, size])
                expected_tensor = torch.cat(
                    [torch.ones([rank + 1, size]) * i for i in group]
                )
                if cuda:
                    in_tensor = in_tensor.cuda(rank_to_GPU[rank][0])
                    expected_tensor = expected_tensor.cuda(rank_to_GPU[rank][0])
                    out_tensor = out_tensor.cuda(rank_to_GPU[rank][0])
                dist.all_to_all_single(
                    out_tensor, in_tensor, out_splits, in_splits, group=group_id
                )
                self.assertEqual(out_tensor, expected_tensor)
            self._barrier()

        def _test_all_to_all_helper(
            self,
            group,
            group_id,
            rank,
            cuda=False,
            rank_to_GPU=None,
        ):
            if group_id is not None:
                size = len(group)
                in_splits = [i + 1 for i in group]
                in_tensors = [
                    torch.ones([in_splits[i], size]) * rank for i, _ in enumerate(group)
                ]
                out_tensors = [torch.ones([(rank + 1), size]) for _ in group]
                expected_tensors = [torch.ones([rank + 1, size]) * i for i in group]
                if cuda:
                    in_tensors = [t.cuda(rank_to_GPU[rank][0]) for t in in_tensors]
                    expected_tensors = [
                        t.cuda(rank_to_GPU[rank][0]) for t in expected_tensors
                    ]
                    out_tensors = [t.cuda(rank_to_GPU[rank][0]) for t in out_tensors]
                dist.all_to_all(out_tensors, in_tensors, group=group_id)
                for t1, t2 in zip(out_tensors, expected_tensors):
                    self.assertEqual(t1, t2)
            self._barrier()

        @unittest.skipIf(BACKEND != "mpi", "Only MPI supports CPU all_to_all_single")
        def test_all_to_all_single_equal_split(self):
            group, group_id, rank = self._init_global_test()
            self._test_all_to_all_single_equal_split_helper(group, group_id, rank)

        @unittest.skipIf(BACKEND != "nccl" and BACKEND != "ucc", "Only Nccl supports CUDA all_to_all_single")
        @skip_if_no_gpu
        def test_all_to_all_single_equal_split_cuda(self):
            group, group_id, rank = self._init_global_test()
            rank_to_GPU = self._init_multigpu_helper()
            self._test_all_to_all_single_equal_split_helper(
                group,
                group_id,
                rank,
                True,
                rank_to_GPU,
            )

        @unittest.skipIf(BACKEND != "mpi", "Only MPI supports CPU all_to_all_single")
        def test_all_to_all_single_unequal_split(self):
            group, group_id, rank = self._init_global_test()
            self._test_all_to_all_single_unequal_split_helper(group, group_id, rank)

        @unittest.skipIf(BACKEND != "nccl" and BACKEND != "ucc", "Only Nccl supports CUDA all_to_all_single")
        @skip_if_no_gpu
        def test_all_to_all_single_unequal_split_cuda(self):
            group, group_id, rank = self._init_global_test()
            rank_to_GPU = self._init_multigpu_helper()
            self._test_all_to_all_single_unequal_split_helper(
                group,
                group_id,
                rank,
                True,
                rank_to_GPU,
            )

        @unittest.skipIf(BACKEND != "mpi", "Only MPI supports all_to_all")
        def test_all_to_all(self):
            group, group_id, rank = self._init_global_test()
            self._test_all_to_all_helper(group, group_id, rank)

        @unittest.skipIf(BACKEND != "nccl" and BACKEND != "ucc", "Only NCCL supports CUDA all_to_all")
        @skip_if_rocm
        def test_all_to_all_cuda(self):
            group, group_id, rank = self._init_global_test()
            rank_to_GPU = self._init_multigpu_helper()
            self._test_all_to_all_helper(group, group_id, rank, True, rank_to_GPU)

        @unittest.skipIf(BACKEND != "mpi", "Only MPI supports CPU all_to_all_single")
        @skip_if_small_worldsize
        def test_all_to_all_single_equal_split_group(self):
            group, group_id, rank = self._init_group_test()
            self._test_all_to_all_single_equal_split_helper(group, group_id, rank)

        @unittest.skipIf(BACKEND != "nccl" and BACKEND != "ucc", "Only Nccl supports CUDA all_to_all_single")
        @skip_if_no_gpu
        @skip_if_small_worldsize
        def test_all_to_all_single_equal_split_group_cuda(self):
            group, group_id, rank = self._init_group_test()
            rank_to_GPU = self._init_multigpu_helper()
            self._test_all_to_all_single_equal_split_helper(
                group,
                group_id,
                rank,
                True,
                rank_to_GPU,
            )

        @unittest.skipIf(BACKEND != "mpi", "Only MPI supports CPU all_to_all_single")
        @skip_if_small_worldsize
        def test_all_to_all_single_unequal_split_group(self):
            group, group_id, rank = self._init_group_test()
            self._test_all_to_all_single_unequal_split_helper(group, group_id, rank)

        @unittest.skipIf(BACKEND != "nccl" and BACKEND != "ucc", "Only Nccl supports CUDA all_to_all_single")
        @skip_if_no_gpu
        @skip_if_small_worldsize
        def test_all_to_all_single_unequal_split_group_cuda(self):
            group, group_id, rank = self._init_global_test()
            rank_to_GPU = self._init_multigpu_helper()
            self._test_all_to_all_single_unequal_split_helper(
                group,
                group_id,
                rank,
                True,
                rank_to_GPU,
            )

        @unittest.skipIf(BACKEND != "mpi", "Only MPI supports all_to_all")
        @skip_if_small_worldsize
        def test_all_to_all_group(self):
            group, group_id, rank = self._init_group_test()
            self._test_all_to_all_helper(group, group_id, rank)

        @unittest.skipIf(BACKEND != "nccl" and BACKEND != "ucc", "Only Nccl supports CUDA all_to_all_single")
        @skip_if_small_worldsize
        @skip_if_rocm
        def test_all_to_all_group_cuda(self):
            group, group_id, rank = self._init_group_test()
            rank_to_GPU = self._init_multigpu_helper()
            self._test_all_to_all_helper(group, group_id, rank, True, rank_to_GPU)

        @unittest.skipIf(BACKEND != "mpi", "Only MPI supports CPU all_to_all_single")
        def test_all_to_all_single_equal_split_full_group(self):
            group, group_id, rank = self._init_full_group_test()
            self._test_all_to_all_single_equal_split_helper(group, group_id, rank)

        @unittest.skipIf(BACKEND != "nccl" and BACKEND != "ucc", "Only Nccl supports CUDA all_to_all_single")
        @skip_if_no_gpu
        def test_all_to_all_single_equal_split_full_group_cuda(self):
            group, group_id, rank = self._init_full_group_test()
            rank_to_GPU = self._init_multigpu_helper()
            self._test_all_to_all_single_equal_split_helper(
                group,
                group_id,
                rank,
                True,
                rank_to_GPU,
            )

        @unittest.skipIf(BACKEND != "mpi", "Only MPI supports CPU all_to_all_single")
        def test_all_to_all_single_unequal_split_full_group(self):
            group, group_id, rank = self._init_full_group_test()
            self._test_all_to_all_single_unequal_split_helper(group, group_id, rank)

        @unittest.skipIf(BACKEND != "nccl" and BACKEND != "ucc", "Only Nccl supports CUDA all_to_all_single")
        @skip_if_no_gpu
        def test_all_to_all_single_unequal_split_full_group_cuda(self):
            group, group_id, rank = self._init_full_group_test()
            rank_to_GPU = self._init_multigpu_helper()
            self._test_all_to_all_single_unequal_split_helper(
                group,
                group_id,
                rank,
                True,
                rank_to_GPU,
            )

        @unittest.skipIf(BACKEND != "mpi", "Only MPI supports all_to_all")
        def test_all_to_all_full_group(self):
            group, group_id, rank = self._init_full_group_test()
            self._test_all_to_all_helper(group, group_id, rank)

        @unittest.skipIf(BACKEND != "nccl" and BACKEND != "ucc", "Only NCCL supports CUDA all_to_all")
        @skip_if_rocm
        def test_all_to_all_full_group_cuda(self):
            group, group_id, rank = self._init_full_group_test()
            rank_to_GPU = self._init_multigpu_helper()
            self._test_all_to_all_helper(group, group_id, rank, True, rank_to_GPU)

        # BARRIER
        def _test_barrier_helper(
            self, group, group_id, rank, cuda=False, rank_to_GPU=None
        ):
            WAIT_TIME = 0.3  # seconds

            for dest in group:
                expected_time = torch.DoubleTensor(1).fill_(0.0)
                if cuda:
                    expected_time = expected_time.cuda(rank_to_GPU[rank][0])
                if dest == rank:
                    expected_time.fill_(time.time() + WAIT_TIME)
                    dist.broadcast(expected_time, dest, group_id)
                    time.sleep(WAIT_TIME + 0.1)  # sleep a little bit longer
                    dist.barrier(group_id)
                else:
                    dist.broadcast(expected_time, dest, group_id)
                    dist.barrier(group_id)
                    self.assertGreaterAlmostEqual(
                        float(time.time()),
                        float(expected_time[0]),
                        "destination rank: %d, my rank: %d" % (dest, rank)
                        + " (if you see this failure, please report in #14554)",
                    )

            # Use higher timeout for the instance where the test runs
            # against a subgroup and uses a CUDA tensor for expected time.
            # The CUDA initialization for the participating processes can
            # take long enough for the barrier timeout to trigger on the
            # process that doesn't participate in the group.
            self._barrier(timeout=20)

        @skip_if_no_gpu
        @unittest.skipIf(BACKEND == "mpi", "MPI doesn't supports GPU barrier")
        def test_barrier_cuda(self):
            group, group_id, rank = self._init_global_test()
            rank_to_GPU = self._init_multigpu_helper()
            self._test_barrier_helper(group, group_id, rank, True, rank_to_GPU)

        @skip_if_small_worldsize
        @skip_if_no_gpu
        @unittest.skipIf(BACKEND == "mpi", "MPI doesn't supports GPU barrier")
        def test_barrier_group_cuda(self):
            group, group_id, rank = self._init_group_test()
            rank_to_GPU = self._init_multigpu_helper()
            self._test_barrier_helper(group, group_id, rank, True, rank_to_GPU)

        @skip_if_small_worldsize
        @skip_if_no_gpu
        @unittest.skipIf(BACKEND == "mpi", "MPI doesn't supports GPU barrier")
        def test_barrier_full_group_cuda(self):
            group, group_id, rank = self._init_full_group_test()
            rank_to_GPU = self._init_multigpu_helper()
            self._test_barrier_helper(group, group_id, rank, True, rank_to_GPU)

        @unittest.skipIf(BACKEND == "nccl", "NCCL does not support CPU barrier")
        def test_barrier(self):
            group, group_id, rank = self._init_global_test()
            self._test_barrier_helper(group, group_id, rank)

        @skip_if_small_worldsize
        @unittest.skipIf(BACKEND == "nccl", "NCCL does not support CPU barrier")
        def test_barrier_group(self):
            group, group_id, rank = self._init_group_test()
            self._test_barrier_helper(group, group_id, rank)

        @unittest.skipIf(BACKEND == "nccl", "NCCL does not support CPU barrier")
        def test_barrier_full_group(self):
            group, group_id, rank = self._init_full_group_test()
            self._test_barrier_helper(group, group_id, rank)

        def _test_broadcast_multigpu_helper(self, group, group_id, rank, rank_to_GPU):
            for src in group:
                expected_tensor = _build_tensor(src + 1)
                tensors = [
                    _build_tensor(src + 1, -1).cuda(device=i) for i in rank_to_GPU[rank]
                ]
                if rank == src:
                    tensors[0] = expected_tensor.cuda(device=rank_to_GPU[rank][0])

                dist.broadcast_multigpu(tensors, src, group_id)
                for tensor in tensors:
                    self.assertEqual(tensor, expected_tensor)
            self._barrier()

        @unittest.skipIf(BACKEND == "mpi", "MPI doesn't support broadcast multigpu")
        @unittest.skipIf(BACKEND == "nccl", "NCCL broadcast multigpu skipped")
        @skip_if_no_gpu
        def test_broadcast_multigpu(self):
            group, group_id, rank = self._init_global_test()
            rank_to_GPU = self._init_multigpu_helper()
            self._test_broadcast_multigpu_helper(group, group_id, rank, rank_to_GPU)

        def _test_all_reduce_multigpu_helper(
            self,
            group,
            group_id,
            rank,
            rank_to_GPU,
            op,
            master_value,
            worker_value,
            expected_value,
            dtype=torch.float,
        ):
            for src in group:
                curr_value = master_value if rank == src else worker_value
                tensors = [
                    _build_tensor(src + 1, curr_value, dtype=dtype).cuda(device=i)
                    for i in rank_to_GPU[rank]
                ]
                self.call_dist_op(
                    ":all_reduce",
                    False,
                    dist.all_reduce_multigpu,
                    tensors,
                    op,
                    group_id,
                )
                expected_tensor = _build_tensor(src + 1, expected_value, dtype=dtype)
                for tensor in tensors:
                    self.assertEqual(tensor, expected_tensor)

            self._barrier()

        @unittest.skipIf(BACKEND == "mpi", "MPI doesn't support broadcast multigpu")
        @unittest.skipIf(BACKEND == "nccl", "CUDA all_reduce multigpu skipped for NCCL")
        @skip_if_no_gpu
        def test_all_reduce_multigpu(self):
            group, group_id, rank = self._init_global_test()
            rank_to_GPU = self._init_multigpu_helper()
            self._test_all_reduce_multigpu_helper(
                group,
                group_id,
                rank,
                rank_to_GPU,
                dist.ReduceOp.SUM,
                2,
                10,
                (2 + 10 * (len(group) - 1)) * len(rank_to_GPU[0]),
            )

        @unittest.skipIf(BACKEND == "mpi", "MPI doesn't support broadcast multigpu")
        @unittest.skipIf(BACKEND == "nccl", "CUDA all_reduce multigpu skipped for NCCL")
        @skip_if_no_gpu
        def test_all_reduce_multigpu_complex(self):
            group, group_id, rank = self._init_global_test()
            rank_to_GPU = self._init_multigpu_helper()
            self._test_all_reduce_multigpu_helper(
                group,
                group_id,
                rank,
                rank_to_GPU,
                dist.ReduceOp.SUM,
                complex(2, 3),
                complex(10, 11),
                (complex(2, 3) + complex(10, 11) * (len(group) - 1))
                * len(rank_to_GPU[0]),
                dtype=torch.cfloat,
            )

        def _test_reduce_multigpu_helper(
            self,
            group,
            group_id,
            rank,
            rank_to_GPU,
            op,
            master_value,
            worker_value,
            expected_value,
        ):
            for src in group:
                tensor_value = master_value if rank == src else worker_value
                tensors = [
                    _build_tensor(src + 1, tensor_value).cuda(device=i)
                    for i in rank_to_GPU[rank]
                ]
                self.call_dist_op(
                    "reduce",
                    False,
                    dist.reduce_multigpu,
                    tensors,
                    src,
                    op,
                    group_id,
                    expect_event=len(tensors) == 1,
                    tensor_shapes=[tensors[0].shape],
                )
                if rank == src:
                    expected_tensor = _build_tensor(src + 1, expected_value)
                    self.assertEqual(tensors[0], expected_tensor)

            self._barrier()

        @unittest.skipIf(
            BACKEND != "nccl" and BACKEND != "ucc", "Only Nccl backend supports reduce multigpu"
        )
        @skip_if_no_gpu
        def test_reduce_multigpu(self):
            group, group_id, rank = self._init_global_test()
            rank_to_GPU = self._init_multigpu_helper()
            device_id = rank_to_GPU[rank][0]
            torch.cuda.set_device(device_id)
            self._test_reduce_multigpu_helper(
                group,
                group_id,
                rank,
                rank_to_GPU,
                dist.ReduceOp.SUM,
                2,
                10,
                (2 + 10 * (len(group) - 1)) * len(rank_to_GPU[0]),
            )

        def _test_all_gather_multigpu_helper(
            self, group, group_id, rank, rank_to_GPU, dtype=torch.float
        ):
            for dest in group:
                tensors = [
                    _build_tensor(dest + 1, dtype=dtype).cuda(device=i)
                    for i in rank_to_GPU[rank]
                ]

                # construct expected output along with
                # a place holder to receive all gather results
                output_tensors = []
                expected_output = []
                output_per_gpu = (
                    [_build_tensor(dest + 1, -1, dtype=dtype)]
                    * len(rank_to_GPU[0])
                    * len(group)
                )
                expected_per_gpu = (
                    [_build_tensor(dest + 1, dtype=dtype)]
                    * len(rank_to_GPU[0])
                    * len(group)
                )
                for gpu in rank_to_GPU[rank]:
                    output_tensors.append([t.cuda(device=gpu) for t in output_per_gpu])
                    expected_output.append(
                        [t.cuda(device=gpu) for t in expected_per_gpu]
                    )
                self.call_dist_op(
                    "all_gather",
                    False,
                    dist.all_gather_multigpu,
                    output_tensors,
                    tensors,
                    group_id,
                    expect_event=len(expected_output) == 1,
                )
                self.assertEqual(output_tensors, expected_output)

            self._barrier()

        @unittest.skipIf(
            BACKEND != "nccl" and BACKEND != "ucc", "Only Nccl backend supports allgather multigpu"
        )
        @skip_if_no_gpu
        def test_all_gather_multigpu(self):
            group, group_id, rank = self._init_global_test()
            rank_to_GPU = self._init_multigpu_helper()
            device_id = rank_to_GPU[rank][0]
            torch.cuda.set_device(device_id)
            self._test_all_gather_multigpu_helper(group, group_id, rank, rank_to_GPU)

        @unittest.skipIf(
            BACKEND != "nccl" and BACKEND != "ucc", "Only Nccl backend supports allgather multigpu"
        )
        @skip_if_no_gpu
        def test_all_gather_multigpu_complex(self):
            group, group_id, rank = self._init_global_test()
            rank_to_GPU = self._init_multigpu_helper()
            device_id = rank_to_GPU[rank][0]
            torch.cuda.set_device(device_id)
            self._test_all_gather_multigpu_helper(
                group, group_id, rank, rank_to_GPU, dtype=torch.cfloat
            )

        def _model_step(self, model):
            for param in model.parameters():
                if param.grad is not None:
                    with torch.no_grad():
                        param += param.grad
                    param.grad = None

        def _model_step_with_zero_grad(self, model):
            for param in model.parameters():
                if param.grad is not None:
                    with torch.no_grad():
                        param += param.grad
                    param.grad.requires_grad_(False)
                    param.grad.zero_()

        def _prepare_dummy_data(self, local_bs):
            # global_bs for DDP should be divisible by WORLD_SIZE
            world_size = int(os.environ["WORLD_SIZE"])
            global_bs = world_size * local_bs
            input_cpu = torch.randn(global_bs, 2)
            target = torch.randn(global_bs, 4)
            loss = nn.MSELoss()
            return global_bs, input_cpu, target, loss

        # END TO END TEST FOR DISTRIBUTEDDATAPARALLEL
        def _test_DDP_helper(
            self, model, input_var, target, loss, scale_factor=1.0, memory_format=None
        ):
            model.train()
            output = model(input_var)
            l = loss(output, target) * scale_factor
            l.backward()
            if memory_format is not None:
                self.assertTrue(output.is_contiguous(memory_format=memory_format))

        def _assert_equal_param(self, param_gpu, param_DDP):
            self.assertEqual(len(param_gpu), len(param_DDP))
            for p_gpu, p_DDP in zip(param_gpu, param_DDP):
                self.assertEqual(p_gpu, p_DDP)

        def _test_DDP_niter(
            self,
            model_base,
            model_DDP,
            input,
            target,
            loss,
            local_bs,
            rank,
            batch_size,
            test_save,
            offset=None,
            world_size=0,
            zero_grad=False,
            memory_format=None,
            n_iter=5,
        ):
            for idx in range(n_iter):
                # single cpu/gpu training
                self._test_DDP_helper(
                    model_base, input, target, loss, memory_format=memory_format
                )

                if offset is None:
                    offset = rank * local_bs

                # DDP training, DDP scatters subsets of input_cpu to nodes/GPUs
                self._test_DDP_helper(
                    model_DDP,
                    input[offset : offset + local_bs],
                    target[offset : offset + local_bs],
                    loss,
                    world_size * local_bs / batch_size if world_size != 0 else 1,
                    memory_format=memory_format,
                )

                # Update weights and run a second iteration to shake out errors
                if zero_grad:
                    self._model_step_with_zero_grad(model_base)
                    self._model_step_with_zero_grad(model_DDP)
                else:
                    self._model_step(model_base)
                    self._model_step(model_DDP)
                self._assert_equal_param(
                    list(model_base.parameters()), list(model_DDP.module.parameters())
                )

                # Shuffle the input so that DDP input is different
                input = input[torch.randperm(batch_size)]

                # save the model in the middle and reload
                if test_save and idx == 2 and INIT_METHOD.startswith("file://"):
                    with tempfile.NamedTemporaryFile() as tmp:
                        if sys.platform == "win32":
                            torch.save(model_DDP, tmp)
                            tmp.seek(0)
                            model_DDP = torch.load(tmp)
                        else:
                            torch.save(model_DDP, tmp.name)
                            model_DDP = torch.load(tmp.name)

            with tempfile.TemporaryFile() as tmp_file:
                torch.save(model_DDP, tmp_file)
                tmp_file.seek(0)
                saved_model = torch.load(tmp_file)
            for k in model_DDP.state_dict():
                self.assertEqual(model_DDP.state_dict()[k], saved_model.state_dict()[k])

        def _test_DistributedDataParallel(
            self,
            gpu_subset,
            rank,
            output_device=None,
            gradient_as_bucket_view=False,
            static_graph=False,
        ):
            # Run a simple end to end DDP model, use result of single node model
            # as baseline

            # cpu training setup
            model = DDP_NET

            # single gpu training setup
            model_gpu = copy.deepcopy(model)
            model_gpu.cuda(gpu_subset[0])

            # DDP training setup
            model_DDP = copy.deepcopy(model)
            model_DDP.cuda(gpu_subset[0])
            model_DDP = nn.parallel.DistributedDataParallel(
                model_DDP,
                device_ids=gpu_subset,
                gradient_as_bucket_view=gradient_as_bucket_view,
            )
            if static_graph:
                model_DDP._set_static_graph()

            # test serializable/unserializable
            with tempfile.NamedTemporaryFile() as tmp:
                if sys.platform == "win32":
                    torch.save(model_DDP, tmp)
                    tmp.seek(0)
                    model_DDP = torch.load(tmp)
                else:
                    torch.save(model_DDP, tmp.name)
                    model_DDP = torch.load(tmp.name)

            # dummy data initialization
            local_bs = len(gpu_subset)
            global_bs, input_cpu, target, loss = self._prepare_dummy_data(local_bs)

            # check two model parameters over 5 iterations
            self._test_DDP_niter(
                model_gpu,
                model_DDP,
                input_cpu.cuda(gpu_subset[0]),
                target.cuda(gpu_subset[0]),
                loss,
                local_bs,
                rank,
                global_bs,
                True,
            )
            self._barrier()

        def _test_DistributedDataParallelCPU(self, gradient_as_bucket_view=False):
            # Run a simple end to end DDP-CPU model, use result of single node
            # model as baseline
            group, group_id, rank = self._init_global_test()

            # cpu training setup
            model_base = DDP_NET

            # DDP-CPU training setup
            model_DDP = copy.deepcopy(model_base)
            model_DDP = nn.parallel.DistributedDataParallel(
                model_DDP, gradient_as_bucket_view=gradient_as_bucket_view
            )

            # dummy data initialization
            local_bs = 2
            global_bs, input_cpu, target, loss = self._prepare_dummy_data(local_bs)

            # check two model parameters over 5 iterations
            self._test_DDP_niter(
                model_base,
                model_DDP,
                input_cpu,
                target,
                loss,
                local_bs,
                rank,
                global_bs,
                False,
                zero_grad=True,
            )
            self._barrier()

            return model_DDP

        @unittest.skipIf(BACKEND == "nccl", "nccl does not support DDP on CPU models")
        def test_DistributedDataParallelCPU(self):
            self._test_DistributedDataParallelCPU()

        @unittest.skipIf(BACKEND == "nccl", "nccl does not support DDP on CPU models")
        def test_DistributedDataParallelCPU_grad_is_view(self):
            self._test_DistributedDataParallelCPU(gradient_as_bucket_view=True)

        @unittest.skipIf(
            BACKEND != "nccl" and BACKEND != "gloo" and BACKEND != "ucc",
            "Only Nccl & Gloo backend support DistributedDataParallel",
        )
        def test_DistributedDataParallel_requires_grad(self):
            # a module without gradients shouldn't be accepted
            self.assertRaises(
                RuntimeError, lambda: nn.parallel.DistributedDataParallel(nn.Module())
            )
            self._barrier()

        @unittest.skipIf(
            BACKEND != "nccl" and BACKEND != "gloo" and BACKEND != "ucc",
            "Only NCCL and GLOO backend support DistributedDataParallel",
        )
        @skip_if_lt_x_gpu(int(os.environ["WORLD_SIZE"]))
        @skip_if_rocm
        def test_DistributedDataParallel_non_default_stream(self):
            stream = torch.cuda.Stream(self.rank)
            rank = self.rank
            with torch.cuda.stream(stream):
                net = torch.nn.parallel.DistributedDataParallel(
                    torch.nn.Linear(1, 1, bias=False).cuda(rank), device_ids=[rank]
                )
                for i in range(1000):
                    # Clear gradients manually
                    grad = net.module.weight.grad
                    if grad is not None:
                        grad.requires_grad_(False)
                        grad.zero_()
                    # Forward + BW
                    batch = torch.tensor([rank]).float().cuda(rank)
                    loss = net(batch).sum()
                    loss.backward()
                    # For each worker, the gradient on the weight should be worker_rank.
                    grad = net.module.weight.grad
                    avg = grad.clone()
                    # All-reducing the gradient averages should give us the gradient
                    # average. If not, then one of the workers has not correctly
                    # written back the averaged gradient before this all-reduce call.
                    dist.all_reduce(avg)
                    world_size = int(os.environ["WORLD_SIZE"])
                    avg.div_(world_size)
                    expected_grad = sum(i for i in range(world_size)) / world_size
                    self.assertEqual(
                        avg[0, 0],
                        expected_grad,
                        msg=f"Expected gradient of {expected_grad} but got {avg} on rank {self.rank}",
                    )

        @unittest.skipIf(
            BACKEND != "nccl" and BACKEND != "gloo" and BACKEND != "ucc",
            "MPI backend does not support DDP communication hook on CUDA devices",
        )
        @skip_if_lt_x_gpu(int(os.environ["WORLD_SIZE"]))
        @skip_if_rocm
        def test_ddp_comm_hook_logging(self):
            hooks = [
                default.allreduce_hook,
                default.fp16_compress_hook,
                powerSGD.powerSGD_hook,
                powerSGD.batched_powerSGD_hook,
                quantization_hooks.quantization_pertensor_hook,
                quantization_hooks.quantization_perchannel_hook,
            ]

            cpp_builtin_hooks = [
                dist.BuiltinCommHookType.ALLREDUCE,
                dist.BuiltinCommHookType.FP16_COMPRESS,
            ]

            for hook in hooks:
                ddp_model = torch.nn.parallel.DistributedDataParallel(
                    torch.nn.Linear(1, 1, bias=False).cuda(self.rank),
                    device_ids=[self.rank],
                )
                ddp_logging_data = ddp_model._get_ddp_logging_data()
                # Hook not registered yet, so should be empty
                self.assertEqual(ddp_logging_data.get("comm_hook"), None)
                ddp_model.register_comm_hook(None, hook)
                ddp_logging_data = ddp_model._get_ddp_logging_data()
                self.assertEqual(ddp_logging_data.get("comm_hook"), hook.__qualname__)

            for hook in cpp_builtin_hooks:
                ddp_model = torch.nn.parallel.DistributedDataParallel(
                    torch.nn.Linear(1, 1, bias=False).cuda(self.rank),
                    device_ids=[self.rank],
                )
                ddp_logging_data = ddp_model._get_ddp_logging_data()
                # Hook not registered yet, so should be empty
                self.assertEqual(ddp_logging_data.get("comm_hook"), None)
                ddp_model._register_builtin_comm_hook(hook)
                ddp_logging_data = ddp_model._get_ddp_logging_data()
                self.assertEqual(ddp_logging_data.get("comm_hook"), str(hook))

            # No hook registered
            ddp_model = torch.nn.parallel.DistributedDataParallel(
                torch.nn.Linear(1, 1, bias=False).cuda(self.rank),
                device_ids=[self.rank],
            )
            ddp_logging_data = ddp_model._get_ddp_logging_data()
            # Hook not registered yet, so should be empty
            self.assertEqual(ddp_logging_data.get("comm_hook"), None)
            # After second forward pass, hook should still be empty string
            for i in range(2):
                inp = torch.ones(1, 1, device=self.rank)
                loss = ddp_model(inp).sum()
                loss.backward()

            ddp_logging_data = ddp_model._get_ddp_logging_data()
            # Note: DETAIL debug mode logs DDP logging data to stdout and
            # thus accesses std::map, which fills in a default value for the
            # type if it didn't exist.
            self.assertEqual(ddp_logging_data.get("comm_hook", ""), "")

        def _test_ddp_hook_parity(self, state, hook):
            rank = self.rank
            m = torch.nn.Linear(1, 5)
            try:
                process_group = state.process_group
            except AttributeError:
                process_group = state

            net_with_hook = torch.nn.parallel.DistributedDataParallel(
                copy.deepcopy(m).to(rank),
                device_ids=[rank],
                process_group=process_group,
            )
            net_with_hook.register_comm_hook(state=state, hook=hook)
            net_without_hook = torch.nn.parallel.DistributedDataParallel(
                copy.deepcopy(m).to(rank),
                device_ids=[rank],
                process_group=process_group,
            )
            for i in range(100):
                # Clear gradients manually.
                for g in [
                    net_without_hook.module.weight.grad,
                    net_with_hook.module.weight.grad,
                ]:
                    if g is not None:
                        g.requires_grad_(False)
                        g.zero_()
                # Forward + BW
                batch = torch.tensor([rank]).float().cuda(rank)
                loss = net_without_hook(batch).sum()
                loss.backward()
                # For each worker, the gradient on the weight should be worker_rank.
                grad = net_without_hook.module.weight.grad
                avg = grad.clone()
                expected_grad = (
                    sum(i for i in range(dist.get_world_size())) / dist.get_world_size()
                )
                loss_hook = net_with_hook(batch).sum()
                loss_hook.backward()
                grad_hook = net_with_hook.module.weight.grad
                avg_hook = grad_hook.clone()
                # Verify hook grad with expected.
                # Cannot use exact match here due to a very small accuracy loss,
                # e.g. 1e-05, for powerSGD hook case.
                assert_func = (
                    self.assertEqual
                    if hook == default.allreduce_hook
                    else torch.testing.assert_allclose
                )
                assert_func(
                    avg_hook[0, 0],
                    expected_grad,
                    msg=f"Expected hook grad of {expected_grad} but got {avg_hook[0, 0]}",
                )
                # Verify hook grad with vanilla allreduce
                assert_func(
                    avg_hook[0, 0],
                    avg[0, 0],
                    msg=f"Expected hook grad to be close to allreduce {avg[0, 0]}, but got {avg_hook[0, 0]}",
                )

        @unittest.skipIf(
            BACKEND != "nccl" and BACKEND != "gloo" and BACKEND != "ucc",
            "MPI backend does not support DDP communication hook on CUDA devices",
        )
        @skip_if_lt_x_gpu(int(os.environ["WORLD_SIZE"]))
        @skip_if_rocm
        def test_ddp_hook_parity_allreduce(self):
            self._test_ddp_hook_parity(state=None, hook=default.allreduce_hook)

        @unittest.skipIf(
            BACKEND != "nccl" and BACKEND != "gloo" and BACKEND != "ucc",
            "MPI backend does not support DDP communication hook on CUDA devices",
        )
        @skip_if_lt_x_gpu(int(os.environ["WORLD_SIZE"]))
        @skip_if_rocm
        def test_ddp_hook_parity_allreduce_process_group(self):
            # process_group is passed in to both DDP and comm. hook
            rank_to_GPU = self._init_multigpu_helper()
            gpus = [rank_to_GPU[int(r)][0] for r in range(dist.get_world_size())]
            process_group = torch.distributed.new_group(gpus)
            self._test_ddp_hook_parity(state=process_group, hook=default.allreduce_hook)

        @unittest.skipIf(
            BACKEND != "nccl" and BACKEND != "gloo" and BACKEND != "ucc",
            "MPI backend does not support DDP communication hook on CUDA devices",
        )
        @skip_if_lt_x_gpu(int(os.environ["WORLD_SIZE"]))
        @skip_if_rocm
        def test_ddp_hook_parity_powerSGD(self):
            for warm_start in [True, False]:
                powersgd_state = powerSGD.PowerSGDState(
                    process_group=None,
                    matrix_approximation_rank=1,
                    start_powerSGD_iter=2,
                    warm_start=warm_start,
                )
                self._test_ddp_hook_parity(
                    state=powersgd_state, hook=powerSGD.powerSGD_hook
                )

        @unittest.skipIf(
            BACKEND != "nccl" and BACKEND != "gloo",
            "MPI backend does not support DDP communication hook on CUDA devices",
        )
        @unittest.skipIf(NO_MULTIPROCESSING_SPAWN, "Disabled for environments that \
                         don't support multiprocessing with spawn start method")
        @skip_if_lt_x_gpu(int(os.environ["WORLD_SIZE"]))
        @skip_if_rocm
        def test_ddp_hook_parity_post_localSGD(self):
            # Although we start run local SGD at iteration 10, since we still use the global process group to run it,
            # the post-LocalSGD actually still allreduces gradients globally for the remaining iterations.
            state = post_localSGD.PostLocalSGDState(process_group=None, subgroup=dist.group.WORLD, start_localSGD_iter=10)
            self._test_ddp_hook_parity(state=state, hook=post_localSGD.post_localSGD_hook)

            # Since we start local SGD later than the total number of 100 iterations,
            # no local SGD actually is executed, and we don't even need to provide a subgroup for this case.
            state = post_localSGD.PostLocalSGDState(process_group=None, subgroup=None, start_localSGD_iter=1000)
            self._test_ddp_hook_parity(state=state, hook=post_localSGD.post_localSGD_hook)

        def _prepare_single_device_module(
            self,
            rank,
            process_group,
            devices,
            device_ids,
            global_batch_size,
            gradient_as_bucket_view=False,
        ):
            model = Net()
            device = devices[0] if devices else torch.device("cuda:%d" % rank)
            ddp_model = DistributedDataParallel(
                copy.deepcopy(model).to(device),
                device_ids=device_ids,
                process_group=process_group,
                bucket_cap_mb=0.001,
                gradient_as_bucket_view=gradient_as_bucket_view,
            )

            model.to(device)

            input = torch.randn(global_batch_size, 2).to(device)
            target = torch.randn(global_batch_size, 4).to(device)

            return model, ddp_model, input, target

        def _prepare_cpu_module(
            self,
            process_group,
            global_batch_size,
            gradient_as_bucket_view=False,
        ):
            model = Net()
            ddp_model = DistributedDataParallel(
                copy.deepcopy(model),
                process_group=process_group,
                bucket_cap_mb=0.001,
                gradient_as_bucket_view=gradient_as_bucket_view,
            )
            input = torch.randn(global_batch_size, 2)
            target = torch.randn(global_batch_size, 4)
            return model, ddp_model, input, target

        def _test_accumulate_gradients_no_sync(
            self, num_iters=2, ddp_comm_hook=None, gradient_as_bucket_view=False
        ):
            """
            This is the recommended way to implement accumulate grads.
            If ``ddp_comm_hook`` input was specified, it will also register that hook
            to the ``ddp_model``. The hook fed into this function should not change
            the resulting gradients.
            """
            group, group_id, rank = self._init_global_test()
            world_size = get_world_size()

            # FIXME: Add testing for gloo/CUDA
            if BACKEND == "mpi" or BACKEND == "gloo":
                global_batch_size = world_size
                local_batch_size = 1
                model, ddp_model, input, target = self._prepare_cpu_module(
                    group_id, global_batch_size, gradient_as_bucket_view
                )

            if BACKEND == "nccl":
                rank_to_GPU = self._init_multigpu_helper()
                int_devices = rank_to_GPU[rank][:1]
                devices = [torch.device("cuda:" + str(i)) for i in int_devices]
                global_batch_size = world_size
                local_batch_size = len(devices)
                model, ddp_model, input, target = self._prepare_single_device_module(
                    rank,
                    group_id,
                    devices,
                    devices,
                    global_batch_size,
                    gradient_as_bucket_view,
                )

            if ddp_comm_hook is not None:
                ddp_model.register_comm_hook(group_id, ddp_comm_hook)

            def step_model(model, input, target):
                model.train()
                output = model(input)
                loss = F.mse_loss(output, target.to(output.device))
                loss.backward()

            # ensure accumulate grads works with no_grad => no grads are accumulated.
            with torch.no_grad():
                with ddp_model.no_sync():
                    ddp_model.train()
                    ddp_model(input)

            # check two model parameters over num_iters iterations
            for iteration in range(num_iters):
                step_model(model, input, target)

                ddp_input = input[
                    rank * local_batch_size : (rank + 1) * local_batch_size
                ]
                ddp_target = target[
                    rank * local_batch_size : (rank + 1) * local_batch_size
                ]

                if iteration % num_iters == 0:
                    # accumulate grads locally
                    with ddp_model.no_sync():
                        step_model(ddp_model, ddp_input, ddp_target)
                else:
                    # sync grads
                    step_model(ddp_model, ddp_input, ddp_target)

                for i, j in zip(model.parameters(), ddp_model.parameters()):
                    if not i.requires_grad:
                        continue
                    if iteration % num_iters == 0:
                        self.assertNotEqual(i.grad, j.grad)
                    else:
                        self.assertEqual(i.grad, j.grad)

                # Shuffle the input so that DDP input is different
                torch.manual_seed(1337 + iteration)
                input = input[torch.randperm(global_batch_size)]

        @unittest.skipIf(
            BACKEND != "mpi" and BACKEND != "nccl" and BACKEND != "gloo" and BACKEND != "ucc",
            "get_future is only supported on mpi, nccl and gloo",
        )
        @nccl_skip_if_lt_x_gpu(BACKEND, 2)
        def test_accumulate_gradients_no_sync(self):
            """
            Runs _test_accumulate_gradients_no_sync using default inputs
            """
            self._test_accumulate_gradients_no_sync()

        @unittest.skipIf(
            BACKEND != "mpi" and BACKEND != "nccl" and BACKEND != "gloo" and BACKEND != "ucc",
            "get_future is only supported on mpi, nccl and gloo",
        )
        @nccl_skip_if_lt_x_gpu(BACKEND, 2)
        def test_accumulate_gradients_no_sync_grad_is_view(self):
            """
            Runs _test_accumulate_gradients_no_sync using default inputs
            """
            self._test_accumulate_gradients_no_sync(gradient_as_bucket_view=True)

        @unittest.skipIf(
            BACKEND != "mpi" and BACKEND != "nccl" and BACKEND != "gloo" and BACKEND != "ucc",
            "get_future is only supported on mpi, nccl and gloo",
        )
        @nccl_skip_if_lt_x_gpu(BACKEND, 2)
        def test_accumulate_gradients_no_sync_allreduce_hook(self):
            """
            Runs multiple iterations on _test_accumulate_gradients_no_sync
            using allreduce hook and validates whether future result was properly
            passed as gradients in reducer.
            """

            world_size = get_world_size()

            def allreduce_hook(
                group_id: object, bucket: dist.GradBucket
            ) -> torch._C.Future:
                tensors = [bucket.get_tensor() / world_size]
                return group_id.allreduce(tensors).get_future()

            self._test_accumulate_gradients_no_sync(
                num_iters=4, ddp_comm_hook=allreduce_hook
            )

        @unittest.skipIf(
            BACKEND != "mpi" and BACKEND != "nccl" and BACKEND != "gloo" and BACKEND != "ucc",
            "get_future is only supported on mpi, nccl and gloo",
        )
        @nccl_skip_if_lt_x_gpu(BACKEND, 2)
        def test_accumulate_gradients_no_sync_allreduce_with_then_hook(self):
            """
            Runs multiple iterations on _test_accumulate_gradients_no_sync using allreduce
            hook that also uses then callbacks. In first then callback result is multiplied
            by 2, and the second callback divides the result by 2 * world_size. It validates
            whether final result was properly passed as gradients in reducer.
            """

            world_size = get_world_size()

            def allreduce_with_then_hook(
                group_id: object, bucket: dist.GradBucket
            ) -> torch.futures.Future:
                fut = group_id.allreduce([bucket.get_tensor()]).get_future()

                def mult(fut):
                    # Multiply the result by 2.
                    return [2 * t for t in fut.wait()]

                def div(fut):
                    # Divide the result by 2 * world_size.
                    return [t / (2 * world_size) for t in fut.wait()]

                return fut.then(mult).then(div)

            self._test_accumulate_gradients_no_sync(
                num_iters=4, ddp_comm_hook=allreduce_with_then_hook
            )

        @unittest.skipIf(
            BACKEND != "mpi" and BACKEND != "nccl" and BACKEND != "gloo" and BACKEND != "ucc",
            "get_future is only supported on mpi, nccl and gloo",
        )
        @nccl_skip_if_lt_x_gpu(BACKEND, 2)
        def test_get_future(self):
            def mult(fut):
                return [t * 3 for t in fut.wait()]

            def add(fut):
                return [t + 1 for t in fut.wait()]

            group, group_id, rank = self._init_global_test()
            input = _build_tensor(3, 2)
            if BACKEND == "nccl":
                rank_to_GPU = self._init_multigpu_helper()
                device_id = rank_to_GPU[rank][0]
                input = input.to(device_id)
            fut = group_id.allreduce([input]).get_future()
            res = fut.then(mult).then(add).wait()
            expected = _build_tensor(3, 2 * len(group) * 3 + 1)

            self.assertEqual(res[0], expected)

        @unittest.skipIf(
            BACKEND != "nccl" and BACKEND != "gloo" and BACKEND != "ucc",
            "Only Nccl & Gloo backend support DistributedDataParallel",
        )
        @skip_if_no_gpu
        def test_DistributedDataParallel(self):
            group, group_id, rank = self._init_global_test()
            rank_to_GPU = self._init_multigpu_helper()
            gpus = list(rank_to_GPU[rank])

            for use_bucket_view, static_graph in itertools.product(
                (False, True), (False, True)
            ):
                self._test_DistributedDataParallel(
                    gpu_subset=gpus,
                    rank=rank,
                    gradient_as_bucket_view=use_bucket_view,
                    static_graph=static_graph,
                )

                # test output_device
                self._test_DistributedDataParallel(
                    gpu_subset=gpus,
                    rank=rank,
                    output_device=torch.device("cuda"),
                    gradient_as_bucket_view=use_bucket_view,
                    static_graph=static_graph,
                )

                # test device_ids
                gpus_list = [torch.device("cuda:" + str(i)) for i in gpus]
                self._test_DistributedDataParallel(
                    gpu_subset=gpus_list,
                    rank=rank,
                    output_device=torch.device("cuda"),
                    gradient_as_bucket_view=use_bucket_view,
                    static_graph=static_graph,
                )

        def _test_DistributedDataParallel_with_amp(self, grad_is_view=False):
            torch.manual_seed(31415)
            # Creates model and optimizer in default precision
            model = copy.deepcopy(DDP_NET).cuda()
            optimizer = torch.optim.SGD(model.parameters(), lr=0.03)

            # Creates a GradScaler once at the beginning of training.
            scaler = GradScaler()

            ddp_model = nn.parallel.DistributedDataParallel(
                model, device_ids=[self.rank], gradient_as_bucket_view=grad_is_view
            )

            input = torch.randn(dist.get_world_size() * 2, 2).cuda()
            target = torch.randn(dist.get_world_size() * 2, 4).cuda()
            loss_fn = nn.MSELoss()

            # verify grads are none before training
            for p in ddp_model.parameters():
                self.assertTrue(p is not None)
                self.assertTrue(p.grad is None)

            for idx in range(20):
                optimizer.zero_grad()
                # Runs the forward pass with autocasting.
                with autocast():
                    output = ddp_model(input)
                    loss = loss_fn(output, target)

                # Scales loss.  Calls backward() on scaled loss to create scaled gradients.
                # Backward passes under autocast are not recommended.
                # Backward ops run in the same dtype autocast chose for corresponding forward ops.
                scaler.scale(loss).backward()

                # verify grads are not none and are valid during training
                for p in ddp_model.parameters():
                    if p.requires_grad:
                        self.assertTrue(p.grad is not None)
                        self.assertFalse(p.grad.isnan().any())
                        self.assertFalse(p.grad.isinf().any())

                # scaler.step() first unscales the gradients of the optimizer's assigned params.
                # If these gradients do not contain infs or NaNs, optimizer.step() is then called,
                # otherwise, optimizer.step() is skipped.
                scaler.step(optimizer)

                # Updates the scale for next iteration.
                scaler.update()

                # Shuffle the input so that DDP input is different
                torch.manual_seed(1337 + idx)
                input = input[torch.randperm(dist.get_world_size() * 2)]

            return ddp_model

        @unittest.skipIf(
            BACKEND != "nccl" and BACKEND != "gloo" and BACKEND != "ucc",
            "Only Nccl & Gloo backend support DistributedDataParallel",
        )
        @skip_if_no_gpu
        def test_DistributedDataParallel_with_amp_and_grad_is_view(self):
            torch.cuda.set_device(self.rank)
            ddp_model_grad_not_view = self._test_DistributedDataParallel_with_amp(
                grad_is_view=False
            )
            ddp_model_grad_is_view = self._test_DistributedDataParallel_with_amp(
                grad_is_view=True
            )
            for i, j in zip(
                ddp_model_grad_not_view.parameters(),
                ddp_model_grad_is_view.parameters(),
            ):
                self.assertEqual(i, j)

        def _test_DistributedDataParallel_SyncBatchNorm(
            self,
            gpu_subset,
            rank,
            local_bs,
            global_bs,
            offset,
            output_device=None,
            affine=True,
        ):
            # Run a simple end to end DDP model, use result of single node model
            # as baseline

            # cpu training setup
            model = BN_NET if affine else BN_NET_NO_AFFINE

            # single gpu training setup
            model_gpu = copy.deepcopy(model)
            model_gpu.cuda(gpu_subset[0])

            # DDP training setup
            model_DDP = nn.SyncBatchNorm.convert_sync_batchnorm(copy.deepcopy(model))
            model_DDP.cuda(gpu_subset[0])
            model_DDP = nn.parallel.DistributedDataParallel(
                model_DDP, device_ids=gpu_subset
            )

            # test serializable/unserializable
            with tempfile.NamedTemporaryFile() as tmp:
                if sys.platform == "win32":
                    torch.save(model_DDP, tmp)
                    tmp.seek(0)
                    model_DDP = torch.load(tmp)
                else:
                    torch.save(model_DDP, tmp.name)
                    model_DDP = torch.load(tmp.name)

            # data initialization
            input_cpu = torch.randn(global_bs, 2)
            target = torch.randn(global_bs, 4)
            loss = nn.MSELoss()

            # check two model parameters over 5 iterations
            self._test_DDP_niter(
                model_gpu,
                model_DDP,
                input_cpu.cuda(gpu_subset[0]),
                target.cuda(gpu_subset[0]),
                loss,
                local_bs,
                rank,
                global_bs,
                True,
                offset,
                dist.get_world_size(),
                5 if affine else 2,
            )
            self._barrier()

        @unittest.skipIf(
            BACKEND != "nccl" and BACKEND != "gloo" and BACKEND != "ucc",
            "Only Nccl & Gloo backend support DistributedDataParallel",
        )
        @skip_if_no_gpu
        def test_DistributedDataParallel_SyncBatchNorm_Channels_Last(self):
            group, group_id, rank = self._init_global_test()
            num_processes = dist.get_world_size()
            local_bs = 2
            bs_offset = int(rank * 2)
            global_bs = int(num_processes * 2)

            model = ONLY_SBN_NET
            model_gpu = copy.deepcopy(model).cuda(rank)
            model_DDP = nn.parallel.DistributedDataParallel(
                model_gpu, device_ids=[rank]
            )

            memory_format = torch.channels_last
            input_gpu = (
                torch.randn(global_bs, 2, 4, 4, dtype=torch.float)
                .cuda(rank)
                .to(memory_format=memory_format)
            )
            target_gpu = (
                torch.randn(global_bs, 2, 4, 4, dtype=torch.float)
                .cuda(rank)
                .to(memory_format=memory_format)
            )
            loss = nn.MSELoss()

            # check two model parameters over 5 iterations
            self._test_DDP_niter(
                model_gpu,
                model_DDP,
                input_gpu,
                target_gpu,
                loss,
                local_bs,
                rank,
                global_bs,
                True,
                bs_offset,
                dist.get_world_size(),
                memory_format=memory_format,
            )
            self._barrier()

        @unittest.skipIf(
            BACKEND != "nccl" and BACKEND != "gloo" and BACKEND != "ucc",
            "Only Nccl & Gloo backend support DistributedDataParallel",
        )
        @skip_if_no_gpu
        def test_DistributedDataParallel_SyncBatchNorm(self):
            group, group_id, rank = self._init_global_test()
            rank_to_GPU = self._init_multigpu_helper()
            # DDP does not support replicating BN layers within a process, hence
            # testing with one module replica per process
            gpus = [rank]

            num_processes = dist.get_world_size()
            local_bs = 2
            bs_offset = int(rank * 2)
            global_bs = int(num_processes * 2)

            self._test_DistributedDataParallel_SyncBatchNorm(
                gpu_subset=gpus,
                rank=rank,
                local_bs=local_bs,
                global_bs=global_bs,
                offset=bs_offset,
            )

            # test output_device
            self._test_DistributedDataParallel_SyncBatchNorm(
                gpu_subset=gpus,
                rank=rank,
                local_bs=local_bs,
                global_bs=global_bs,
                offset=bs_offset,
                output_device=torch.device("cuda"),
            )

            # test device_ids
            gpus = [torch.device("cuda:" + str(i)) for i in gpus]
            self._test_DistributedDataParallel_SyncBatchNorm(
                gpu_subset=gpus,
                rank=rank,
                local_bs=local_bs,
                global_bs=global_bs,
                offset=bs_offset,
                output_device=torch.device("cuda"),
            )

        @unittest.skipIf(
            BACKEND != "nccl" and BACKEND != "gloo" and BACKEND != "ucc",
            "Only Nccl & Gloo backend support DistributedDataParallel",
        )
        @skip_if_no_gpu
        def test_DistributedDataParallel_SyncBatchNorm_No_Affine(self):
            group, group_id, rank = self._init_global_test()
            rank_to_GPU = self._init_multigpu_helper()
            # DDP does not support replicating BN layers within a process, hence
            # testing with one module replica per process
            gpus = [rank]

            num_processes = dist.get_world_size()
            local_bs = 2
            bs_offset = int(rank * 2)
            global_bs = int(num_processes * 2)

            self._test_DistributedDataParallel_SyncBatchNorm(
                gpu_subset=gpus,
                rank=rank,
                local_bs=local_bs,
                global_bs=global_bs,
                offset=bs_offset,
                affine=False,
            )

        @unittest.skipIf(
            BACKEND != "nccl" and BACKEND != "gloo" and BACKEND != "ucc",
            "Only Nccl & Gloo backend support DistributedDataParallel",
        )
        @skip_if_no_gpu
        def test_DistributedDataParallel_SyncBatchNorm_2D_Input(self):
            group, group_id, rank = self._init_global_test()
            rank_to_GPU = self._init_multigpu_helper()
            # DDP does not support replicating BN layers within a process, hence
            # testing with one module replica per process
            gpus = [rank]

            model = nn.BatchNorm1d(2)

            # single gpu training setup
            model_gpu = copy.deepcopy(model)
            model_gpu.cuda(gpus[0])

            # DDP training setup
            model_DDP = nn.SyncBatchNorm.convert_sync_batchnorm(copy.deepcopy(model))
            model_DDP.cuda(gpus[0])
            model_DDP = nn.parallel.DistributedDataParallel(model_DDP, device_ids=gpus)

            local_bs = len(gpus) * 2
            global_bs = dist.get_world_size() * local_bs
            input_cpu = torch.randn(global_bs, 2)
            target = torch.randn(global_bs, 2)
            loss = nn.MSELoss()

            # disabling cudnn.
            # SyncBatchNorm goes through native_batch_norm kernel, this avoids the
            # numerical issue created by the divergent code path.
            with torch.backends.cudnn.flags(False):
                # check two model parameters over 5 iterations
                self._test_DDP_niter(
                    model_gpu,
                    model_DDP,
                    input_cpu.cuda(gpus[0]),
                    target.cuda(gpus[0]),
                    loss,
                    local_bs,
                    rank,
                    global_bs,
                    True,
                )
                self._barrier()

        @unittest.skipIf(
            BACKEND != "nccl" and BACKEND != "gloo" and BACKEND != "ucc",
            "Only Nccl & Gloo backend support DistributedDataParallel",
        )
        @skip_if_no_gpu
        @require_world_size(2)
        def test_DistributedDataParallel_SyncBatchNorm_Single_Input_Per_Process(self):
            group, group_id, rank = self._init_global_test()
            rank_to_GPU = self._init_multigpu_helper()
            # DDP does not support replicating BN layers within a process, hence
            # testing with one module replica per process
            gpus = [rank]

            model = nn.BatchNorm1d(2)

            # single gpu training setup
            model_gpu = copy.deepcopy(model)
            model_gpu.cuda(gpus[0])

            # DDP training setup
            model_DDP = nn.SyncBatchNorm.convert_sync_batchnorm(copy.deepcopy(model))
            model_DDP.cuda(gpus[0])
            model_DDP = nn.parallel.DistributedDataParallel(model_DDP, device_ids=gpus)

            local_bs = 1
            global_bs = dist.get_world_size()
            input_cpu = torch.randn(global_bs, 2)
            target = torch.randn(global_bs, 2)
            loss = nn.MSELoss()

            # disabling cudnn.
            # SyncBatchNorm goes through native_batch_norm kernel, this avoids the
            # numerical issue created by the divergent code path.
            with torch.backends.cudnn.flags(False):
                # check two model parameters over 5 iterations
                self._test_DDP_niter(
                    model_gpu,
                    model_DDP,
                    input_cpu.cuda(gpus[0]),
                    target.cuda(gpus[0]),
                    loss,
                    local_bs,
                    rank,
                    global_bs,
                    True,
                )
                self._barrier()

        @unittest.skipIf(
            BACKEND != "nccl" and BACKEND != "gloo" and BACKEND != "ucc",
            "Only Nccl & Gloo backend support DistributedDataParallel",
        )
        @skip_if_no_gpu
        def test_DistributedDataParallel_SyncBatchNorm_Diff_Input_Sizes_Running_Value(
            self,
        ):
            group, group_id, rank = self._init_global_test()
            rank_to_GPU = self._init_multigpu_helper()
            model = nn.parallel.DistributedDataParallel(
                ONLY_SBN_NET.cuda(rank), device_ids=[rank]
            )

            input_var = []
            for i in range(dist.get_world_size()):
                input_var_rank = torch.cat(
                    [
                        torch.ones(2, 1, 10 ** (i + 1)) * (0.1 ** (i - 1)),
                        torch.ones(2, 1, 10 ** (i + 1)) * (0.3 ** (i - 1)),
                    ],
                    dim=1,
                )
                input_var.append(input_var_rank)

            all_input_var = torch.cat(
                [
                    x.permute(1, 0, 2).contiguous().view(ONLY_SBN_NET.num_features, -1)
                    for x in input_var
                ],
                dim=1,
            ).cuda(rank)

            for i in range(100):
                y = model(input_var[rank].cuda(rank))
                y.mean().backward()

            running_mean, running_var = (
                model.module.running_mean,
                model.module.running_var,
            )
            torch.testing.assert_allclose(running_mean, all_input_var.mean(1))
            torch.testing.assert_allclose(running_var, all_input_var.var(1))

        @unittest.skipIf(
            BACKEND != "nccl" and BACKEND != "gloo" and BACKEND != "ucc",
            "Only Nccl & Gloo backend support DistributedDataParallel",
        )
        @skip_if_no_gpu
        def test_DistributedDataParallel_SyncBatchNorm_Diff_Input_Sizes_gradient(self):
            group, group_id, rank = self._init_global_test()
            # only do single GPU per process
            gpus = [rank]

            # cpu training setup
            model = BN_NET

            num_processes = dist.get_world_size()
            local_bs = rank + 2
            bs_offset = int((rank + 3) * rank / 2)
            global_bs = int((num_processes + 3) * num_processes / 2)

            self._test_DistributedDataParallel_SyncBatchNorm(
                gpu_subset=gpus,
                rank=rank,
                local_bs=local_bs,
                global_bs=global_bs,
                offset=bs_offset,
            )

        def _test_ddp_logging_data(self, is_gpu):
            rank = dist.get_rank()
            model_DDP = copy.deepcopy(DDP_NET)
            if is_gpu:
                model_DDP = nn.parallel.DistributedDataParallel(
                    model_DDP.cuda(rank), device_ids=[rank]
                )
            else:
                model_DDP = nn.parallel.DistributedDataParallel(model_DDP)

            # dummy data initialization
            local_bs = 2
            batch_size, input, target, loss = self._prepare_dummy_data(local_bs)
            if is_gpu:
                input = input.cuda(rank)
                target = target.cuda(rank)

            model_DDP._set_ddp_runtime_logging_sample_rate(2)

            for idx in range(20):
                offset = rank * local_bs

                # DDP training, DDP scatters subsets of input to nodes/GPUs
                self._test_DDP_helper(
                    model_DDP,
                    input[offset : offset + local_bs],
                    target[offset : offset + local_bs],
                    loss,
                    1,
                )

                self._model_step_with_zero_grad(model_DDP)

                # Verify DDP logging data is sampled as expected
                # If it has ran more than 10 iteratons and this is
                # the sampled iteration for measuring run time stats,
                # the run time stats for this idx-th iteration will not
                # be zeros.
                ddp_logging_data = model_DDP._get_ddp_logging_data()
                if idx > 0 and (idx < 10 or idx % 2 == 0):
                    self.assertGreaterEqual(
                        ddp_logging_data.get("forward_compute_time"), 1
                    )
                    self.assertGreaterEqual(
                        ddp_logging_data.get("backward_compute_time"), 1
                    )
                    self.assertGreaterEqual(
                        ddp_logging_data.get("backward_comm_time"), 1
                    )
                    self.assertGreaterEqual(
                        ddp_logging_data.get("backward_compute_time"),
                        ddp_logging_data.get("backward_compute_comm_overlap_time"),
                    )
                    self.assertGreaterEqual(
                        ddp_logging_data.get("backward_comm_time"),
                        ddp_logging_data.get("backward_compute_comm_overlap_time"),
                    )
                    self.assertEqual(ddp_logging_data.get("iteration"), idx)
                elif idx > 0:
                    # if the idx-th iteration is not sampled to set runtime stats,
                    # ddp_logging_data.iteration will not be updated to current
                    # iteration.
                    self.assertNotEqual(ddp_logging_data.get("iteration"), idx)

                # Shuffle the input so that DDP input is different
                input = input[torch.randperm(batch_size)]

            return model_DDP

        @unittest.skipIf(BACKEND == "nccl", "nccl does not support DDP on CPU models")
        def test_ddp_logging_data_cpu(self):
            def parse_env(var):
                return os.environ[var] if var in os.environ else "N/A"

            os.environ["TORCH_DISTRIBUTED_DEBUG"] = "INFO"
            group, group_id, rank = self._init_global_test()
            model_DDP = self._test_ddp_logging_data(is_gpu=False)

            ddp_logging_data = model_DDP._get_ddp_logging_data()
            self.assertEqual(ddp_logging_data.get("world_size"), dist.get_world_size())
            self.assertEqual(ddp_logging_data.get("rank"), dist.get_rank())
            self.assertEqual(ddp_logging_data.get("module_name"), "Net")
            self.assertEqual(ddp_logging_data.get("device_ids"), "")
            # output_device is -1 in default if it is not set, e.g.
            # output_device of CPU training is -1.
            self.assertEqual(ddp_logging_data.get("output_device"), -1)
            self.assertEqual(ddp_logging_data.get("broadcast_buffers"), 1)
            self.assertEqual(ddp_logging_data.get("bucket_cap_bytes"), 25 * 1024 * 1024)
            self.assertEqual(ddp_logging_data.get("find_unused_parameters"), 0)
            self.assertEqual(ddp_logging_data.get("gradient_as_bucket_view"), 0)
            self.assertEqual(
                ddp_logging_data.get("backend_name"), dist.get_backend(group_id)
            )
            self.assertEqual(ddp_logging_data.get("iteration"), 18)
            params = list(model_DDP.parameters())
            num_params = 0
            param_size = 0
            params = list(
                parameter
                for parameter in filter(
                    lambda parameter: parameter.requires_grad, params
                )
            )
            for p in params:
                num_params += 1
                param_size += p.numel() * p.element_size()
            self.assertEqual(ddp_logging_data.get("dtypes"), "float")
            self.assertEqual(
                ddp_logging_data.get("total_parameter_size_bytes"), param_size
            )
            self.assertEqual(ddp_logging_data.get("num_parameter_tensors"), num_params)
            self.assertEqual(ddp_logging_data.get("bucket_sizes"), str(param_size))
            self.assertEqual(
                ddp_logging_data.get("master_port"), parse_env("MASTER_PORT")
            )
            self.assertEqual(
                ddp_logging_data.get("master_addr"), parse_env("MASTER_ADDR")
            )
            self.assertEqual(
                ddp_logging_data.get("torch_distributed_debug"),
                parse_env("TORCH_DISTRIBUTED_DEBUG"),
            )
            self.assertEqual(
                ddp_logging_data.get("cuda_visible_devices"),
                parse_env("CUDA_VISIBLE_DEVICES"),
            )
            if ddp_logging_data.get("backend_name") == "gloo":
                self.assertEqual(
                    ddp_logging_data.get("gloo_socket_ifname"),
                    parse_env("GLOO_SOCKET_IFNAME"),
                )
                self.assertEqual(
                    ddp_logging_data.get("gloo_device_transport"),
                    parse_env("GLOO_DEVICE_TRANSPORT"),
                )
            self.assertEqual(ddp_logging_data.get("nccl_socket_ifname"), None)
            self.assertEqual(ddp_logging_data.get("nccl_blocking_wait"), None)
            self.assertEqual(ddp_logging_data.get("nccl_async_error_handling"), None)
            self.assertEqual(ddp_logging_data.get("nccl_debug"), None)
            self.assertEqual(ddp_logging_data.get("nccl_nthreads"), None)
            self.assertEqual(ddp_logging_data.get("nccl_ib_timeout"), None)
            # test runtime logging fields
            # Note: DETAIL debug mode logs DDP logging data to stdout and
            # thus accesses std::map, which fills in a default value for the
            # type if it didn't exist.
            self.assertEqual(ddp_logging_data.get("unused_parameter_size", 0), 0)
            self.assertEqual(ddp_logging_data.get("has_rebuilt_buckets"), 1)
            self.assertEqual(
                ddp_logging_data.get("rebuilt_bucket_sizes"), str(param_size)
            )
            # It is hard to test accurate latency, but it can test whether the latency is
            # a valid value and in the expected range.
            self.assertGreaterEqual(ddp_logging_data.get("avg_forward_compute_time"), 1)
            self.assertGreaterEqual(
                ddp_logging_data.get("avg_backward_compute_time"), 1
            )
            self.assertGreaterEqual(ddp_logging_data.get("avg_backward_comm_time"), 1)
            self.assertGreaterEqual(
                ddp_logging_data.get("avg_backward_compute_time"),
                ddp_logging_data.get("avg_backward_compute_comm_overlap_time"),
            )
            self.assertGreaterEqual(
                ddp_logging_data.get("avg_backward_comm_time"),
                ddp_logging_data.get("avg_backward_compute_comm_overlap_time"),
            )
            # test larger net with mixed data types, verify multiple bucket sizes
            model = LargeNet()
            model.float()
            model.fc1.double()
            model_DDP = nn.parallel.DistributedDataParallel(model, bucket_cap_mb=1.5)
            ddp_logging_data = model_DDP._get_ddp_logging_data()
            params = list(model_DDP.parameters())
            self.assertEqual(
                ddp_logging_data.get("bucket_cap_bytes"), int(1.5 * 1024 * 1024)
            )
            bucket_sizes = [
                params[1].numel() * params[1].element_size(),
                params[0].numel() * params[0].element_size(),
            ]
            self.assertEqual(
                ddp_logging_data.get("bucket_sizes"),
                ", ".join(str(x) for x in bucket_sizes),
            )
            self.assertEqual(ddp_logging_data.get("dtypes"), "double, float")

        @unittest.skipIf(
            BACKEND != "nccl" and BACKEND != "gloo" and BACKEND != "ucc",
            "Only Nccl & Gloo backend support DistributedDataParallel",
        )
        @skip_if_no_gpu
        def test_ddp_logging_data_gpu(self):
            group, group_id, rank = self._init_global_test()
            model_DDP = self._test_ddp_logging_data(is_gpu=True)
            ddp_logging_data = model_DDP._get_ddp_logging_data()
            self.assertEqual(ddp_logging_data.get("device_ids"), str(rank))
            self.assertEqual(ddp_logging_data.get("output_device"), rank)
            # test runtime logging fields
            # It is hard to test accurate latency, but it can test whether the latency is
            # a valid value and in the expected range.
            self.assertGreaterEqual(ddp_logging_data.get("avg_forward_compute_time"), 1)
            self.assertGreaterEqual(
                ddp_logging_data.get("avg_backward_compute_comm_overlap_time"), 1
            )
            self.assertGreaterEqual(
                ddp_logging_data.get("avg_backward_compute_time"),
                ddp_logging_data.get("avg_backward_compute_comm_overlap_time"),
            )
            self.assertGreaterEqual(
                ddp_logging_data.get("avg_backward_comm_time"),
                ddp_logging_data.get("avg_backward_compute_comm_overlap_time"),
            )

        @unittest.skipIf(BACKEND == "nccl", "nccl does not support DDP on CPU models")
        def test_static_graph_api_cpu(self):
            model_DDP = nn.parallel.DistributedDataParallel(DDP_NET)
            model_DDP._set_static_graph()
            self.assertEqual(
                model_DDP._get_ddp_logging_data().get("static_graph"), True
            )
            expected_err = "should be called before training loop starts"
            with self.assertRaisesRegex(RuntimeError, expected_err):
                local_bs = 2
                batch_size, input, target, loss = self._prepare_dummy_data(local_bs)
                offset = dist.get_rank() * local_bs

                # DDP training, DDP scatters subsets of input to nodes/GPUs
                self._test_DDP_helper(
                    model_DDP,
                    input[offset : offset + local_bs],
                    target[offset : offset + local_bs],
                    loss,
                    1,
                )
                model_DDP._set_static_graph()

            # Verify error was logged in ddp_logging_data.
            verify_ddp_error_logged(model_DDP, expected_err)

        @skipIfNoTorchVision
        def test_SyncBatchNorm_process_group(self):
            # When adopting `convert_sync_batchnorm` to convert a `nn.modules`,
            # it need to recursively pass the `process_group` in the module when the `SyncBatchNorm`
            # is nested in a sub-module or sub-sub-module (e.g. resnet50 in torchvision.models).

            process_ids = 0
            process_group = torch.distributed.new_group([process_ids])
            res50_model = torchvision.models.resnet50()
            res50_model_sync = nn.SyncBatchNorm.convert_sync_batchnorm(
                copy.deepcopy(res50_model), process_group
            )
            process_group_sync = res50_model_sync.layer1[0].bn1.process_group
            self.assertEqual(process_group_sync, process_group)

        def _run_reduction_test(
            self, tensor, expected_tensor, op, reduction_fn=dist.all_reduce, dst=None
        ):
            if reduction_fn != dist.all_reduce and dst is None:
                raise ValueError(f"Reduction fn {reduction_fn} must specify dst!")
            if dst is not None:
                reduction_fn(tensor, dst, op)
                # Only destination rank tensor is expected to have final result.
                if dist.get_rank() == dst:
                    self.assertEqual(tensor, expected_tensor)
            else:
                reduction_fn(tensor, op)
                self.assertEqual(tensor, expected_tensor)

        @require_backend({"nccl"})
        @require_backends_available({"nccl"})
        @skip_if_lt_x_gpu(2)
        def test_nccl_backend_bool_allreduce(self):
            torch.cuda.set_device(self.rank)
            # Run all_reduce with PRODUCT
            element = self.rank % 2 == 0
            for op in [dist.ReduceOp.PRODUCT, dist.ReduceOp.MIN]:
                input_tensor = torch.tensor([element, element]).to(self.rank)
                self._run_reduction_test(
                    input_tensor, torch.tensor([False, False]).to(self.rank), op
                )
                # Ensure that all ranks contributing True (cast to 1) results in the
                # correct reduction.
                input_tensor = torch.tensor([True, True]).to(self.rank)
                expected_tensor = input_tensor.clone()
                self._run_reduction_test(input_tensor, expected_tensor, op)

            # Run all_reduce with SUM
            for op in [dist.ReduceOp.SUM, dist.ReduceOp.MAX]:
                input_tensor = torch.tensor([element, element]).to(self.rank)
                self._run_reduction_test(
                    input_tensor, torch.tensor([True, True]).to(self.rank), op
                )
            # TODO: NCCL backend does not work correctly for bitwise reduction ops
            # (see https://github.com/pytorch/pytorch/issues/41362). Add tests for
            # these once it is supported.

        @require_backend({"nccl"})
        @require_backends_available({"nccl"})
        @skip_if_lt_x_gpu(2)
        def test_nccl_backend_bool_allgather(self):
            torch.cuda.set_device(self.rank)
            inp = {0: [True, True], 1: [False, True]}
            input_tensor = torch.tensor(inp[self.rank % 2]).to(self.rank)
            # Preserve a copy of the tensor to compare against after allgather.
            input_tensor_copy = input_tensor.clone()
            tensor_list = [
                torch.tensor([False, False]).to(self.rank)
                for _ in range(dist.get_world_size())
            ]
            dist.all_gather(tensor_list, input_tensor)

            self.assertEqual(len(tensor_list), dist.get_world_size())
            for i, t in enumerate(tensor_list):
                expected = torch.tensor(inp[i % 2]).to(self.rank)
                self.assertEqual(t, expected)
            # Ensure that the input tensor is not modified, since this collective
            # does not modify its input.
            self.assertEqual(input_tensor_copy, input_tensor)

        @require_backend({"nccl"})
        @require_backends_available({"nccl"})
        @skip_if_lt_x_gpu(int(os.environ["WORLD_SIZE"]))
        def test_nccl_backend_bool_reduce(self):
            torch.cuda.set_device(self.rank)
            inp = {0: [True, True], 1: [False, False]}
            # Run reduce() with product op
            for op in [dist.ReduceOp.PRODUCT, dist.ReduceOp.MIN]:
                input_tensor = torch.tensor(inp[self.rank % 2]).to(self.rank)
                expected = torch.tensor([False, False]).to(self.rank)
                self._run_reduction_test(input_tensor, expected, op, dist.reduce, dst=0)
                # Ensure that all ranks contributing True (cast to 1) results in the
                # correct reduction.
                input_tensor = torch.tensor([True, True]).to(self.rank)
                expected_tensor = input_tensor.clone()
                self._run_reduction_test(
                    input_tensor, expected_tensor, op, dist.reduce, dst=0
                )

            for op in [dist.ReduceOp.SUM, dist.ReduceOp.MAX]:
                input_tensor = torch.tensor(inp[self.rank % 2]).to(self.rank)
                expected = (
                    torch.tensor([True, True]).to(self.rank)
                    if self.rank == 0
                    else input_tensor.clone()
                )
                self._run_reduction_test(input_tensor, expected, op, dist.reduce, dst=0)

        @require_backend({"nccl"})
        @require_backends_available({"nccl"})
        @skip_if_lt_x_gpu(2)
        def test_nccl_backend_bool_broadcast(self):
            tensor_size = 10
            bcast_tensor = torch.tensor(
                [
                    (random.random() < 0.5 if self.rank == 0 else False)
                    for _ in range(tensor_size)
                ]
            ).to(self.rank)
            dist.broadcast(bcast_tensor, src=0)
            # Now allgather and ensure the tensors are equal.
            tensor_list = [
                torch.tensor([False for _ in range(tensor_size)]).to(self.rank)
                for _ in range(dist.get_world_size())
            ]
            dist.all_gather(tensor_list, bcast_tensor)
            expected = tensor_list[0]
            for tensor in tensor_list[1:]:
                self.assertEqual(tensor, expected)

        @unittest.skipIf(
            BACKEND != "nccl" and BACKEND != "gloo" and BACKEND != "ucc",
            "Only NCCL and GLOO backend support DistributedDataParallel",
        )
        @skip_if_lt_x_gpu(int(os.environ["WORLD_SIZE"]))
        def test_DistributedSampler_padding(self):
            # Tests padding of distributed sampler.
            world_size = dist.get_world_size()

            # Simulates the 'casual' dataset size
            dataset_size = 100 + world_size + 1
            dataset = [torch.ones(1).to(self.rank) * i for i in range(dataset_size)]

            # Simulates the 'tiny' dataset size
            dataset_tiny_size = max(world_size // 2 - 1, 1)
            dataset_tiny = [
                torch.ones(1).to(self.rank) * i for i in range(dataset_tiny_size)
            ]

            # Specifying drop_last=True will cause the tail of the data to be dropped.
            dist_sampler = DistributedSampler(dataset=dataset, drop_last=True)
            local_num_samples, local_dataset_size = (
                dist_sampler.num_samples,
                dist_sampler.total_size,
            )
            # The effective dataset size should be the greatest integer that is <=
            # dataset_size that is divisible by the world_size. This is to ensure each
            # rank processes the same number of samples.
            effective_dataset_size = (
                math.ceil((dataset_size - world_size) / world_size)
                if dataset_size % world_size != 0
                else dataset_size / world_size
            )
            self.assertEqual(local_num_samples, effective_dataset_size)
            self.assertEqual(local_dataset_size, local_num_samples * world_size)
            indices_list = list(iter(dist_sampler))
            self.assertEqual(len(indices_list), local_num_samples)

            def validate_global_samples(local_num_samples):
                # Ensure that each rank processes the same number of samples.
                world_samples = [
                    torch.LongTensor([0]).to(self.rank) for _ in range(world_size)
                ]
                dist.all_gather(
                    world_samples, torch.tensor([local_num_samples]).to(self.rank)
                )
                world_samples = [sample.item() for sample in world_samples]
                self.assertEqual(len(set(world_samples)), 1)

            validate_global_samples(local_num_samples)

            # drop_last=False is the default and will add additional indices to be sampled,
            # increasing the effective dataset size.
            dist_sampler_added_samples = DistributedSampler(dataset=dataset)
            local_num_samples, local_dataset_size = (
                dist_sampler_added_samples.num_samples,
                dist_sampler_added_samples.total_size,
            )
            # The effective dataset size is the smallest integer that is >= dataset_size
            # and divisible by the world size.
            self.assertEqual(local_num_samples, math.ceil(dataset_size / world_size))
            self.assertEqual(local_dataset_size, local_num_samples * world_size)
            indices_list = list(iter(dist_sampler_added_samples))
            self.assertEqual(len(indices_list), local_num_samples)

            # Ensure that each rank processes the same number of samples.
            validate_global_samples(local_num_samples)

            # Ensure additional samples are padded even when
            # the extremely small dataset is given.
            dist_sampler_added_samples_tiny = DistributedSampler(dataset=dataset_tiny)
            local_num_samples, local_dataset_size = (
                dist_sampler_added_samples_tiny.num_samples,
                dist_sampler_added_samples_tiny.total_size,
            )
            self.assertEqual(
                local_num_samples, math.ceil(dataset_tiny_size / world_size)
            )
            self.assertEqual(local_dataset_size, local_num_samples * world_size)
            indices_list = list(iter(dist_sampler_added_samples_tiny))
            self.assertEqual(len(indices_list), local_num_samples)
            validate_global_samples(local_num_samples)

        @require_backend({"nccl", "gloo", "ucc"})
        @require_n_gpus_for_nccl_backend(
            int(os.environ["WORLD_SIZE"]), os.environ["BACKEND"]
        )
        def test_allgather_object(self):
            # Only set device for NCCL backend since it must use GPUs.
            backend = os.environ["BACKEND"]
            if backend == "nccl":
                # Case where rank != GPU device.
                next_rank = (self.rank + 1) % int(self.world_size)
                torch.cuda.set_device(next_rank)

            # If GPU test, add object with GPU tensor
            if backend == "nccl":
                COLLECTIVES_OBJECT_TEST_LIST.append(Foo(torch.randn(3, 3, device=0)))

            gather_objects = COLLECTIVES_OBJECT_TEST_LIST

            output_gathered = [None for _ in range(dist.get_world_size())]
            dist.all_gather_object(
                output_gathered, gather_objects[self.rank % len(gather_objects)]
            )

            for i, val in enumerate(output_gathered):
                expected = gather_objects[i % len(gather_objects)]
                self.assertEqual(val, expected)

                output_gathered = [None for _ in range(dist.get_world_size())]
                dist.all_gather_object(
                    output_gathered, gather_objects[self.rank % len(gather_objects)]
                )

        @require_backend({"gloo"})
        @unittest.skipIf(BACKEND == "nccl", "NCCL does not support gather")
        def test_gather_object(self):
            # Ensure stateful objects can be gathered
            gather_objects = COLLECTIVES_OBJECT_TEST_LIST
            output_gathered = [None for _ in range(dist.get_world_size())]
            gather_on_rank = 0
            my_rank = dist.get_rank()
            dist.gather_object(
                gather_objects[self.rank % len(gather_objects)],
                object_gather_list=output_gathered
                if my_rank == gather_on_rank
                else None,
                dst=gather_on_rank,
            )
            if my_rank != gather_on_rank:
                self.assertEqual(
                    output_gathered, [None for _ in range(dist.get_world_size())]
                )
            else:
                for i, val in enumerate(output_gathered):
                    expected = gather_objects[i % len(gather_objects)]
                    self.assertEqual(val, expected)

            # Validate errors when objects can't be pickled.
            class Bar:
                pass

            b = Bar()
            gather_objects = [b for _ in range(dist.get_world_size())]
            with self.assertRaisesRegex(AttributeError, "Can't pickle local object"):
                dist.all_gather_object(
                    [None for _ in range(dist.get_world_size())],
                    gather_objects[self.rank],
                )

        @require_backend({"nccl"})
        @require_backends_available({"nccl"})
        @skip_if_lt_x_gpu(2)
        def test_nccl_gather_object_err(self):
            output_gathered = [None for _ in range(dist.get_world_size())]
            gather_on_rank = 0
            # Case where rank != GPU device.
            my_rank = dist.get_rank()
            next_rank = (my_rank + 1) % dist.get_world_size()
            torch.cuda.set_device(next_rank)
            with self.assertRaisesRegex(
                RuntimeError, "ProcessGroupNCCL does not support gather"
            ):
                dist.gather_object(
                    "foo",
                    object_gather_list=output_gathered
                    if my_rank == gather_on_rank
                    else None,
                    dst=gather_on_rank,
                )

        def validate_net_equivalence(self, net):
            # Helper to validate synchronization of nets across ranks.
            net_module_states = list(net.module.state_dict().values())
            # Check that all tensors in module's state_dict() are equal.
            for t in net_module_states:
                tensor_list = [
                    torch.zeros_like(t) for _ in range(dist.get_world_size())
                ]
                dist.all_gather(tensor_list, t)
                for tensor in tensor_list:
                    self.assertEqual(tensor, t)

        @skip_if_lt_x_gpu(2)
        @unittest.skipIf(
            BACKEND != "nccl" and BACKEND != "gloo" and BACKEND != "ucc",
            "Only NCCL and GLOO backend support DistributedDataParallel",
        )
        def test_ddp_sync_params_and_buffers(self):
            # Test that after calling _sync_params_and_buffers, models across ranks
            # are the same and are equal to the model on the input rank.
            dim = 2
            rank = self.rank
            rank_to_broadcast = 1
            # Seed to ensure that ranks are initialized with different initial models.
            torch.manual_seed(rank)
            model = nn.Linear(dim, dim, bias=False)
            net = torch.nn.parallel.DistributedDataParallel(
                model.cuda(rank), device_ids=[self.rank], bucket_cap_mb=1
            )
            new_model = nn.Linear(dim, dim, bias=False).cuda(rank)
            net.module = copy.deepcopy(new_model)
            # Assert params are different
            net_module_states = list(net.module.state_dict().values())
            for t in net_module_states:
                tensor_list = [
                    torch.zeros_like(t) for _ in range(dist.get_world_size())
                ]
                dist.all_gather(tensor_list, t)
                for i, tensor in enumerate(tensor_list):
                    if i == rank:
                        self.assertEqual(t, tensor)
                    else:
                        # tensor from another rank should be different.
                        self.assertNotEqual(t, tensor)

            net._sync_params_and_buffers(authoritative_rank=rank_to_broadcast)
            # Now all model params should be the same.
            self.validate_net_equivalence(net)
            # Since the network params were broadcast from rank_to_broadcast, validate that
            # they are the same as new_model on rank_to_broadcast.
            if rank == rank_to_broadcast:
                expected_states = new_model.state_dict().values()
                for t, expected in zip(net_module_states, expected_states):
                    self.assertEqual(t, expected)

        @skip_if_lt_x_gpu(2)
        @unittest.skipIf(
            BACKEND != "nccl" and BACKEND != "gloo" and BACKEND != "ucc",
            "Only NCCL and GLOO backend support DistributedDataParallel",
        )
        def test_ddp_grad_div_uneven_inputs(self):
            # Test gradient division during training with join() API. If
            # divide_by_initial_world_size=False, we scale by the effective world
            # size when allreducing grads.
            dim = 5
            batch = 1
            grad_scale = 50
            rank = self.rank
            model = nn.Linear(dim, dim, bias=False)
            inp = torch.ones(batch, dim, device=self.rank) * grad_scale
            net = torch.nn.parallel.DistributedDataParallel(
                model.cuda(rank), device_ids=[self.rank], bucket_cap_mb=1
            )
            n_iters = 3
            if self.rank > 0:
                n_iters += 2

            with net.join(divide_by_initial_world_size=False):
                for _ in range(n_iters):
                    loss = net(inp).sum()
                    loss.backward()
                    # The grad is always expected_grad, since we divide by the number
                    # of currently active processes and inactive processes contribute
                    # zero gradient. If we kept dividing by static initial world
                    # size as processes leave, the grad would be smaller.
                    expected_grad = torch.ones(dim, dim, device=self.rank) * grad_scale
                    param = list(net.parameters())[0]
                    self.assertEqual(expected_grad, param.grad)
                    # Avoid accumulating grads so that it's the same every iteration
                    net.zero_grad()
                    torch.cuda.synchronize(device=self.rank)

            # If divide_by_initial_world_size=True (default), we always scale grads
            # by the initial world_size.
            with net.join(divide_by_initial_world_size=True):
                for i in range(n_iters):
                    loss = net(inp).sum()
                    loss.backward()
                    effective_ws = dist.get_world_size()
                    if i >= 3:
                        effective_ws -= 1
                    expected_grad = (
                        torch.ones(dim, dim, device=self.rank)
                        * grad_scale
                        * effective_ws
                    ) / dist.get_world_size()
                    param = list(net.parameters())[0]
                    self.assertEqual(expected_grad, param.grad)
                    # Avoid accumulating grad so that it's the same every iteration.
                    net.zero_grad()
                    torch.cuda.synchronize(device=self.rank)

        def _test_ddp_profiling(self, profiler_ctx):
            torch.cuda.set_device(self.rank)
            batch = 3
            dim = 10
            num_iters = 6
            torch.cuda.set_device(self.rank)
            model = nn.Linear(dim, dim, bias=False)
            inp = torch.rand(batch, dim, device=self.rank)
            net = torch.nn.parallel.DistributedDataParallel(
                model.cuda(self.rank),
                device_ids=[self.rank],
            )
            profiler_ctx_copy = copy.deepcopy(profiler_ctx)

            with profiler_ctx as prof:
                for i in range(num_iters):
                    loss = net(inp).sum()
                    loss.backward()

            all_reduce_event_name = f"{dist.get_backend()}:all_reduce"
            events = get_profiling_event(all_reduce_event_name, prof)
            event_count = sum(e.count for e in events)
            self.assertEqual(event_count, num_iters)
            for event in events:
                self.assertTrue(event.is_async)
                self.assertEqual(event.name, all_reduce_event_name)

            broadcast_event_name = f"{dist.get_backend()}:broadcast"
            broadcast_events = get_profiling_event(broadcast_event_name, prof)
            event_count = sum(e.count for e in broadcast_events)
            # Broadcast is called during rebuild_buckets
            self.assertGreaterEqual(event_count, 1)
            for event in broadcast_events:
                self.assertEqual(event.name, broadcast_event_name)

            # Run DDP with profiling for a few iterations, then enable profiling
            # for a single pass, and ensure it is recorded. This tests that the
            # thread local state is correctly updated.
            net = torch.nn.parallel.DistributedDataParallel(
                model.cuda(self.rank),
                device_ids=[self.rank],
                find_unused_parameters=True,
            )
            for i in range(3):
                loss = net(inp).sum()
                loss.backward()
            # Now enable the profiler.
            with profiler_ctx_copy as prof:
                loss = net(inp).sum()
                loss.backward()

            events = get_profiling_event(all_reduce_event_name, prof)
            self.assertGreaterEqual(len(events), 1)
            self.assertGreaterEqual(events[0].count, 1)
            self.assertEqual(events[0].name, all_reduce_event_name)
            for event in events:
                self.assertTrue(event.is_async)
            # Ensure searching unused parameters was profiled
            events = get_profiling_event("search_unused_parameters", prof)
            self.assertEqual(len(events), 1)

        @require_backend({"gloo", "nccl", "ucc"})
        @require_backends_available({"gloo", "nccl", "ucc"})
        @skip_if_lt_x_gpu(2)
        def test_ddp_profiling_autograd_profiler(self):
            autograd_profiler_ctx = torch.autograd.profiler.profile()
            return self._test_ddp_profiling(profiler_ctx=autograd_profiler_ctx)

        @require_backend({"gloo", "nccl", "ucc"})
        @require_backends_available({"gloo", "nccl", "ucc"})
        @skip_if_lt_x_gpu(2)
        @unittest.skipIf(IS_FBCODE, "Kineto in fbcode code causes hang")
        @unittest.skipIf(
            IS_MACOS or IS_WINDOWS,
            "torch.profiler not enabled for mac/windows: https://github.com/pytorch/pytorch/pull/56124",
        )
        def test_ddp_profiling_torch_profiler(self):
            cpu_act = torch.profiler.ProfilerActivity.CPU
            cuda_act = torch.profiler.ProfilerActivity.CUDA
            torch_profiler_ctx = torch.profiler.profile(activities=[cpu_act, cuda_act])
            self._test_ddp_profiling(profiler_ctx=torch_profiler_ctx)

        @skip_if_lt_x_gpu(2)
        @unittest.skipIf(
            BACKEND != "nccl" and BACKEND != "gloo" and BACKEND != "ucc",
            "Only NCCL and GLOO backend support DistributedDataParallel",
        )
        def test_ddp_join_model_equivalence(self):
            # Verifies equivalence with model training locally and with DDP under
            # the join context manager.
            batch = 3
            dim = 10
            learning_rate = 0.03
            model = nn.Linear(dim, dim, bias=False)
            inp = torch.rand(batch, dim, device=self.rank)
            local_model = copy.deepcopy(model)
            local_model = local_model.cuda(self.rank)
            rank_to_iter_mapping = {
                rank: 2 * (rank + 1) for rank in range(dist.get_world_size())
            }
            # run local model
            local_iters = sum(rank_to_iter_mapping.values())
            local_optim = torch.optim.SGD(local_model.parameters(), lr=learning_rate)
            for _ in range(local_iters):
                local_optim.zero_grad()
                out = local_model(inp)
                loss = out.sum()
                loss.backward()
                local_optim.step()

            # run DDP model with join API
            num_iters = rank_to_iter_mapping[self.rank]
            net = torch.nn.parallel.DistributedDataParallel(
                model.cuda(self.rank), device_ids=[self.rank]
            )
            ddp_optim = torch.optim.SGD(
                model.parameters(), lr=learning_rate * dist.get_world_size()
            )
            with net.join():
                for i in range(num_iters):
                    ddp_optim.zero_grad()
                    out = net(inp)
                    loss = out.sum()
                    loss.backward()
                    torch.cuda.synchronize(device=self.rank)
                    ddp_optim.step()

            # Validate model state dicts are equal
            for (_, local_tensor), (_, dist_tensor) in zip(
                local_model.state_dict().items(), net.module.state_dict().items()
            ):
                self.assertEqual(local_tensor, dist_tensor)

        def _run_uneven_inputs_test(
            self,
            test_case,
            iteration_mapping,
            find_unused_params,
        ):
            model = test_case.model
            inp = test_case.inp
            rank = self.rank
            sync_interval = test_case.sync_interval
            torch.cuda.set_device(rank)
            # Ensure all outsanding GPU work is comlete so this test runs independently.
            dist.barrier()
            # Bucket_cap_mb is intentionally low to test allreduce scheduling when
            # there are many buckets.
            net = torch.nn.parallel.DistributedDataParallel(
                model.cuda(rank),
                device_ids=[rank],
                bucket_cap_mb=1,
                find_unused_parameters=find_unused_params,
            )
            # Register hook if specified
            if test_case.hook is not None:
                net.register_comm_hook(test_case.state, test_case.hook)
                print(f"registered hook {test_case.hook}")


            # Determine num iters for this rank via the passed in mapping.
            num_iters = iteration_mapping[rank]
            # If we throw when earliest rank terminates, we should ensure
            # that we iterate for that minimum number of times.
            num_iters_tensor = torch.tensor(
                [num_iters], device=torch.cuda.current_device()
            )
            dist.all_reduce(num_iters_tensor, op=dist.ReduceOp.MIN)
            min_num_iters = num_iters_tensor.item()
            total_iters = 0
            if test_case.throw_on_early_termination:
                if min_num_iters == num_iters:
                    # Early termination rank(s)
                    exception_ctx = self.assertRaisesRegex(
                        RuntimeError, f"Rank {self.rank} exhausted all inputs"
                    )
                else:
                    # Non early termination rank
                    exception_ctx = self.assertRaisesRegex(
                        RuntimeError,
                        "Detected at least one rank that exhausted inputs.",
                    )
            else:
                exception_ctx = suppress()
            with exception_ctx:
                with net.join(
                    throw_on_early_termination=test_case.throw_on_early_termination
                ):
                    for i in range(num_iters):
                        # Use model.no_sync() to disable grad synchronization every
                        # sync_interval.
                        if i % sync_interval != 0:
                            context = net.no_sync()
                        else:
                            context = suppress()
                        with context:
                            if isinstance(inp, tuple):
                                loss = net(*inp).sum()
                            else:
                                loss = net(inp).sum()
                            loss.backward()
                            self._model_step(net)
                            # Ensure completion of GPU kernels (including allreduce). If the
                            # join API is not properly implemented, then this should hang
                            # since the allreduce will hang.
                            torch.cuda.synchronize(device=rank)
                        total_iters += 1
            if test_case.throw_on_early_termination:
                # Ensure we iterated min_num_iters times.
                self.assertEqual(total_iters, min_num_iters)
            else:
                # Ensure we iterated at least min_num_iters times.
                self.assertGreaterEqual(total_iters, min_num_iters)

            # Ensure completion of all GPU kernels.
            torch.cuda.synchronize(device=rank)
            # When throwing on early rank termination, we do not
            # broadcast model state from an authoritative rank. All models
            # should already be in sync.
            if not test_case.throw_on_early_termination:
                self.assertTrue(net._authoritative_rank)
                # All ranks should have agreed on the same authoritative_rank!
                final_rank_tensor = torch.tensor(
                    [net._authoritative_rank], device=self.rank
                )
                tensor_list = [
                    torch.zeros_like(final_rank_tensor)
                    for _ in range(dist.get_world_size())
                ]
                dist.all_gather(tensor_list, final_rank_tensor)
                max_rank = dist.get_world_size() - 1
                self.assertSetEqual(
                    {max_rank}, set(tensor.item() for tensor in tensor_list)
                )
                # Ensure that all models are the same across ranks after all have joined.
                self.validate_net_equivalence(net)
                # Ensure that running with DDP uneven inputs was logged.
                ddp_logging_data = net._get_ddp_logging_data()
                self.assertTrue(ddp_logging_data.get("join_uneven_inputs"))
                dist.barrier()

        @skip_if_lt_x_gpu(2)
        @unittest.skipIf(
            BACKEND != "nccl" and BACKEND != "gloo" and BACKEND != "ucc",
            "Only NCCL and GLOO backend support DistributedDataParallel",
        )
        def test_ddp_uneven_inputs_stop_iteration_sync_bn(self):
            # Tests that uneven inputs join handler correctly throws StopIteration
            # for models with SyncBN or general collective comm when
            # throw_on_early_termination=True.
            class ModelWithComm(torch.nn.Module):
                def __init__(self):
                    super().__init__()
                    self.lin = nn.Linear(2, 40, bias=False)

                def forward(self, x):
                    x = self.lin(x)
                    dist.all_reduce(x)
                    return x

            torch.cuda.set_device(self.rank)
            model_bn = BN_NET
            model_bn = nn.SyncBatchNorm.convert_sync_batchnorm(
                copy.deepcopy(model_bn)
            ).cuda(self.rank)
            comm_model = ModelWithComm().cuda(self.rank)
            model_input = torch.randn(10, 2).cuda(torch.cuda.current_device())

            for model in [model_bn, comm_model]:
                model = torch.nn.parallel.DistributedDataParallel(
                    model,
                    device_ids=[self.rank],
                )
                min_num_iters = 5
                if self.rank != 0:
                    # Early termination rank(s)
                    num_iters = min_num_iters
                    exception_ctx = self.assertRaisesRegex(
                        RuntimeError, f"Rank {self.rank} exhausted all inputs"
                    )
                else:
                    # Non early termination rank
                    num_iters = min_num_iters * 2
                    exception_ctx = self.assertRaisesRegex(
                        RuntimeError,
                        "Detected at least one rank that exhausted inputs.",
                    )
                n = 0
                with exception_ctx:
                    with model.join(throw_on_early_termination=True):
                        for i in range(num_iters):
                            loss = model(model_input).sum()
                            loss.backward()
                            self._model_step(model)
                            n += 1

                self.assertEqual(n, min_num_iters)
                # Verify model equivalence
                self.validate_net_equivalence(model)

        @skip_if_lt_x_gpu(2)
        @unittest.skipIf(
            BACKEND != "nccl" and BACKEND != "gloo" and BACKEND != "ucc",
            "Only NCCL and GLOO backend support DistributedDataParallel",
        )
        def test_ddp_uneven_inputs(self):
            dim = 1000
            batch = 1
            # Create a variety of models to run uneven input tests on.
            large_model = nn.Sequential(
                nn.Conv2d(1, 20, 5),
                nn.ReLU(),
                nn.Conv2d(20, 32, 5),
                nn.ReLU(),
                nn.Conv2d(32, 256, 5),
                nn.ReLU(),
            )
            small_model = nn.Linear(dim, dim, bias=False)
            bn_net = BatchNormNet()

            class UnusedParamModule(nn.Module):
                def __init__(self, unused_params_rank):
                    super().__init__()
                    self.t0 = Task()
                    self.t1 = Task()
                    self.unused_params_rank = unused_params_rank

                def task_parameters(self):
                    return (self.t0.p, self.t1.p)

                def forward(self, x, rank):
                    return (
                        self.t1(self.t0(x))
                        if rank != self.unused_params_rank
                        else self.t1(x)
                    )

            unjoined_rank_with_unused_params_model = UnusedParamModule(1)
            joined_rank_with_unused_params_model = UnusedParamModule(0)

            rank = self.rank
            models_to_test = [
                # Network with batchnorm
                DDPUnevenTestInput(
                    name="batch_norm_net",
                    model=bn_net,
                    inp=torch.ones(batch, 2, device=rank),
                    sync_interval=1,
                ),
                DDPUnevenTestInput(
                    name="large_conv_model",
                    model=large_model,
                    inp=torch.ones(batch, batch, dim, dim, device=rank),
                    sync_interval=1,
                ),
                DDPUnevenTestInput(
                    name="small_model",
                    model=small_model,
                    inp=torch.ones(batch, dim, device=rank),
                    sync_interval=1,
                ),
                # Unused parameter test where rank that does not join early has unused params
                DDPUnevenTestInput(
                    name="unjoined_rank_with_unused_params_model",
                    model=unjoined_rank_with_unused_params_model,
                    inp=(torch.ones(batch, 2, device=rank), rank),
                    sync_interval=1,
                ),
                # Unused parameter test where rank that does join early has unused params
                DDPUnevenTestInput(
                    name="joined_rank_with_unused_params_model",
                    model=joined_rank_with_unused_params_model,
                    inp=(torch.ones(batch, 2, device=rank), rank),
                    sync_interval=1,
                ),
            ]

            # Test models that have hook installed.
            models_with_hook = [
                DDPUnevenTestInput(
                    name="small_model_allreduce_hook",
                    model=small_model,
                    hook=default.allreduce_hook,
                    state=None,
                    inp=torch.ones(batch, dim, device=rank),
                    sync_interval=1,
                ),
                DDPUnevenTestInput(
                    name="small_model_power_sgd_hook",
                    model=small_model,
                    hook=powerSGD.powerSGD_hook,
                    state=powerSGD.PowerSGDState(
                        process_group=None,
                        matrix_approximation_rank=1,
                        # Config so that powerSGD runs immediately instead of
                        # allreduce.
                        start_powerSGD_iter=1,
                        warm_start=False,
                        use_error_feedback=False,
                    ),
                    inp=torch.ones(batch, dim, device=rank),
                    sync_interval=1,
                ),
            ]
            models_to_test.extend(models_with_hook)

            # Add resnet model if we have torchvision installed.
            if HAS_TORCHVISION:
                resnet_model = torchvision.models.resnet50()
                models_to_test.append(
                    DDPUnevenTestInput(
                        name="resnet_model",
                        model=resnet_model,
                        inp=torch.ones(1, 3, 1000, 1000),
                        sync_interval=1,
                    )
                )

            # Test with no_sync every 2, 3, 4, ... iterations.
            models_with_sync = []
            for i, test_input in enumerate(models_to_test):
                models_with_sync.append(
                    DDPUnevenTestInput(
                        name=test_input.name,
                        model=test_input.model,
                        inp=test_input.inp,
                        sync_interval=i + 2,
                    )
                )

            throw_on_early_term_tests = []
            for test_input in models_to_test:
                throw_on_early_term_tests.append(
                    DDPUnevenTestInput(
                        name=test_input.name,
                        model=test_input.model,
                        inp=test_input.inp,
                        sync_interval=test_input.sync_interval,
                        throw_on_early_termination=True,
                    )
                )

            models_to_test.extend(models_with_sync)
            models_to_test.extend(throw_on_early_term_tests)

            # 0 iteration tests for when one process does not train model at all, so
            # we must shadow the broadcast calls made when rebuilding buckets.
            baseline_num_iters = [0, 5]
            iteration_offsets = [2, 3, 10]
            num_uneven_ranks = [1]
            if dist.get_world_size() > 2:
                num_uneven_ranks.append(2)
            iteration_mappings = []
            # Generate rank : num_iters mappings for various uneven input scenarios.
            # This includes cases where rank 0 joins early and all other ranks join
            # later, and scenarios where multiple ranks join early, but at different
            # iterations, and later ranks join later.
            for num_early_join_ranks in num_uneven_ranks:
                for baseline_iter in baseline_num_iters:
                    for offset in iteration_offsets:
                        mapping = {
                            rank: baseline_iter
                            for rank in range(0, num_early_join_ranks)
                        }
                        # if num_early_join_ranks > 1, ranks > 0 that will join early
                        # iterate offset//2 more times than rank 0, to test nodes
                        # depleting inputs at different times.
                        if num_early_join_ranks > 1:
                            for rank in mapping.keys():
                                if rank > 0:
                                    mapping[rank] += offset // 2
                        mapping.update(
                            {
                                rank: baseline_iter + offset
                                for rank in range(
                                    num_early_join_ranks, dist.get_world_size()
                                )
                            }
                        )
                        iteration_mappings.append(mapping)

            for (test_case, iteration_mapping) in itertools.product(
                models_to_test, iteration_mappings
            ):
                if self.rank == 0:
                    print(
                        f"""Running test: {test_case.name} sync interval
                        {test_case.sync_interval} with iteration mapping
                        {iteration_mapping}"""
                    )
                self._run_uneven_inputs_test(
                    test_case,
                    iteration_mapping,
                    find_unused_params=("unused_params_model" in test_case.name),
                )

        @skip_if_lt_x_gpu(2)
        @unittest.skipIf(
            BACKEND != "nccl" and BACKEND != "gloo" and BACKEND != "ucc",
            "Only NCCL and GLOO backend support DistributedDataParallel",
        )
        def test_ddp_uneven_input_join_disable(self):
            # tests that if net.join() with enable=False is specified, DDP works as
            # expected with even inputs.
            torch.manual_seed(self.rank)
            net = torch.nn.parallel.DistributedDataParallel(
                torch.nn.Linear(1, 1).cuda(self.rank), device_ids=[self.rank]
            )
            inp = torch.ones(1) * self.rank
            n_iters = 5
            world_size = dist.get_world_size()
            with net.join(enable=False):
                for _ in range(n_iters):
                    # Clear grads
                    grad = net.module.weight.grad
                    if grad is not None:
                        grad.requires_grad_(False)
                        grad.zero_()
                    out = net(inp)
                    loss = out.sum()
                    loss.backward()
                    # Validate gradients to ensure that we divide by the correct
                    # world_size when join mode is disabled.
                    expected_grad = sum(i for i in range(world_size)) / world_size
                    self.assertEqual(net.module.weight.grad.item(), expected_grad)

            join_config = net._join_config
            self.assertFalse(join_config.enable)
            self.validate_net_equivalence(net)

        @skip_if_lt_x_gpu(2)
        @unittest.skipIf(
            BACKEND != "nccl" and BACKEND != "gloo" and BACKEND != "ucc",
            "Only NCCL and GLOO backend support DistributedDataParallel",
        )
        def test_ddp_uneven_input_exception(self):
            # Tests that exceptions during training are correctly propagated by the
            # context manager.
            error_str = "Intentional error"

            class ExceptionModule(nn.Module):
                def __init__(self):
                    super().__init__()
                    self.param = nn.Parameter(torch.ones(1, requires_grad=True))

                def forward(self, _):
                    raise ValueError(error_str)

            exception_module = ExceptionModule()
            net = torch.nn.parallel.DistributedDataParallel(
                exception_module.cuda(self.rank), device_ids=[self.rank]
            )
            inp = torch.ones(1)
            with self.assertRaisesRegex(ValueError, error_str):
                with net.join():
                    out = net(inp)
                    loss = out.sum()
                    loss.backward()

        @require_backend({"nccl", "gloo", "ucc"})
        @require_n_gpus_for_nccl_backend(
            int(os.environ["WORLD_SIZE"]), os.environ["BACKEND"]
        )
        def test_broadcast_object_list(self):
            # Only set device for NCCL backend since it must use GPUs.
            # Case where rank != GPU device.
            next_rank = (self.rank + 1) % int(self.world_size)
            backend = os.environ["BACKEND"]
            if backend == "nccl":
                torch.cuda.set_device(next_rank)

            src_rank = 0
            # If GPU test, add object with GPU tensor
            if backend == "nccl":
                COLLECTIVES_OBJECT_TEST_LIST.append(Foo(torch.randn(3, 3, device=0)))

            objects = (
                COLLECTIVES_OBJECT_TEST_LIST
                if self.rank == src_rank
                else [None for _ in COLLECTIVES_OBJECT_TEST_LIST]
            )

            # Single object test with device specified. Backend="gloo", device=cpu
            if backend != "nccl":
                single_obj_list = [objects[0]]
                if self.rank != src_rank:
                    self.assertNotEqual(single_obj_list[0], COLLECTIVES_OBJECT_TEST_LIST[0])
                dist.broadcast_object_list(single_obj_list, src=0, group=None, device=torch.device('cpu'))
                self.assertEqual(single_obj_list[0], COLLECTIVES_OBJECT_TEST_LIST[0])

            # Single object test with device specified. Backend="gloo", device=current_device+1
            # The test is gated by the fact GPU count is the same as world size to avoid the case
            # when backend is gloo but there is no multiple GPU devices.
            if backend != "nccl" and torch.cuda.device_count() == int(self.world_size):
                single_obj_list = [objects[0]]
                if self.rank != src_rank:
                    self.assertNotEqual(single_obj_list[0], COLLECTIVES_OBJECT_TEST_LIST[0])
                dist.broadcast_object_list(single_obj_list, src=0, group=None, device=torch.device(next_rank))
                self.assertEqual(single_obj_list[0], COLLECTIVES_OBJECT_TEST_LIST[0])

            # Single object test with device specified. Backend="nccl", device=current_device+1
            if backend == "nccl" and torch.cuda.device_count() == int(self.world_size):
                single_obj_list = [objects[0]]
                if self.rank != src_rank:
                    self.assertNotEqual(single_obj_list[0], COLLECTIVES_OBJECT_TEST_LIST[0])
                dist.broadcast_object_list(single_obj_list, src=0, group=None, device=torch.device(next_rank))
                self.assertEqual(single_obj_list[0], COLLECTIVES_OBJECT_TEST_LIST[0])

            # Single object test: backward compatibility with device unspecified
            single_obj_list = [objects[0]]
            if self.rank != src_rank:
                self.assertNotEqual(single_obj_list[0], COLLECTIVES_OBJECT_TEST_LIST[0])
            dist.broadcast_object_list(single_obj_list, src=0)
            self.assertEqual(single_obj_list[0], COLLECTIVES_OBJECT_TEST_LIST[0])

            # Multiple input objects test
            if self.rank != src_rank:
                self.assertNotEqual(objects, COLLECTIVES_OBJECT_TEST_LIST)
            dist.broadcast_object_list(objects, src=0)
            self.assertEqual(objects, COLLECTIVES_OBJECT_TEST_LIST)

        def _test_ddp_ignore_params_arg(self, static_graph=False):
            class TestModel(nn.Module):
                def __init__(self, rank):
                    self.rank = rank
                    super(TestModel, self).__init__()
                    self.fc1 = nn.Linear(1, 1, bias=False)
                    # Proxy that will be materialized to another architecture later.
                    # (after wrapping model with DDP)
                    if self.rank == 0:
                        self.fc2 = nn.Linear(1, 10, bias=False)
                    else:
                        self.fc2 = nn.Linear(10, 10, bias=False)

                def forward(self, x):
                    x = self.fc1(x)
                    x = self.fc2(x)
                    return x

            device_id = self.rank
            # Ensure the test works for both find_unused_parameter and broadcast_buffer settings.
            for (find_unused, broadcast_buffers) in itertools.product(
                [False, True], [False, True]
            ):
                model = TestModel(self.rank).float().to(device_id)
                # Note that the model can have different shape buffers if we pass
                # them in to be ignored as well.
                model.fc2.register_buffer(
                    "ignore_buffer", torch.zeros(5 + self.rank, device=self.rank)
                )
                proxy_params = list(model.fc2.parameters())
                proxy_buffers = list(model.fc2.buffers())
                model_fc2_name = [
                    module_name
                    for module_name, module in model.named_modules()
                    if module is model.fc2
                ][0]
                proxy_param_names = [
                    f"{model_fc2_name}.{param_name}"
                    for param_name, _ in model.fc2.named_parameters()
                ]
                proxy_buffer_names = [
                    f"{model_fc2_name}.{buf_name}"
                    for buf_name, _ in model.fc2.named_buffers()
                ]
                # Specify that we should ignore proxy_params since it will be
                # materialized later.
                torch.nn.parallel.DistributedDataParallel._set_params_and_buffers_to_ignore_for_model(
                    model, proxy_param_names + proxy_buffer_names
                )
                ddp = torch.nn.parallel.DistributedDataParallel(
                    model,
                    device_ids=[device_id],
                    find_unused_parameters=find_unused,
                    broadcast_buffers=broadcast_buffers,
                )
                if static_graph:
                    ddp._set_static_graph()
                # Materialize new params. These are not registered in DDP and thus
                # don't have autograd hooks installed on them.
                ddp.module.fc2 = nn.Linear(1, 1, bias=False).to(device_id)
                # local model with the new materialized parameters.
                local_model = copy.deepcopy(ddp.module).cuda(self.rank)

                inp = torch.ones(1, dtype=torch.float).to(device_id) * (self.rank + 1)
                for i in range(6):
                    ddp(inp).sum().backward()
                    local_model(inp).sum().backward()
                    # materialized param grad is not touched by DDP, so its grad should
                    # be the same as if running locally.
                    for materialized_param, local_param in zip(
                        ddp.module.fc2.parameters(), local_model.fc2.parameters()
                    ):
                        self.assertEqual(materialized_param.grad, local_param.grad)

                    # fc1 parameter grad should still be different, due to allreduce.
                    for synced_param, local_param in zip(
                        ddp.module.fc1.parameters(), local_model.fc1.parameters()
                    ):
                        self.assertFalse(synced_param.grad == local_param.grad)

                    # Proxy module grad should not be touched
                    for proxy_param in proxy_params:
                        self.assertTrue(proxy_param.grad is None)

                # Synchronize since we run multiple iterations of this test, to
                # isolate failure hangs.
                torch.cuda.synchronize(device=self.rank)

        @require_backend({"gloo", "nccl", "ucc"})
        @require_backends_available({"gloo", "nccl", "ucc"})
        @skip_if_lt_x_gpu(2)
        def test_ddp_ignore_params_arg(self):
            self._test_ddp_ignore_params_arg(static_graph=False)
            self._test_ddp_ignore_params_arg(static_graph=True)

        @with_dist_debug_levels(levels=["OFF", "INFO", "DETAIL"])
        @require_backend({"gloo", "nccl", "ucc"})
        @require_backends_available({"gloo", "nccl", "ucc"})
        @skip_if_lt_x_gpu(2)
        def test_ddp_unused_params_rebuild_buckets_exception(self):
            class ToyModel(nn.Module):
                def __init__(self):
                    super(ToyModel, self).__init__()
                    self.net1 = nn.Linear(10, 10, bias=False)
                    self.net2 = nn.Linear(10, 10, bias=False)

                def forward(self, x):
                    return self.net1(x)

            ddp = torch.nn.parallel.DistributedDataParallel(
                ToyModel().cuda(self.rank), device_ids=[self.rank]
            )
            for i in range(2):
                inp = torch.rand(1, 10)
                if i > 0:
                    # On 2nd iteration, this will fail during rebuild_buckets,
                    # but we should report an error regarding unused parameters
                    # since that is the underlying root cause.
                    try:
                        ddp(inp).sum().backward()
                    except RuntimeError as e:
                        msg = str(e)
                        verify_ddp_error_logged(ddp, msg)
                        expected_strs = [
                            ddp_prev_reduction_unfinished_str,
                            ddp_recommend_find_unused_params_str,
                            ddp_outputs_not_used_in_loss_str,
                        ]
                        # In debug mode, should show parameters that weren't reduced.
                        # Without debug mode, should show suggestion to use debug mode.
                        if dist._get_debug_mode() == dist._DistributedDebugLevel.OFF:
                            expected_strs.append(ddp_suggest_debug_mode_str)
                        else:
                            unreduced_params = ", ".join(["net2.weight"])
                            expected_strs.append(
                                f"did not receive grad for rank {self.rank}: {unreduced_params}"
                            )
                        for s in expected_strs:
                            self.assertTrue(s in msg, f"Expected {s} to be in {msg}")
                        self.assertFalse(ddp_find_unused_params_enabled_str in msg)
                    else:
                        self.assertFalse(
                            True, "DDP unused parameters error not raised."
                        )
                else:
                    ddp(inp).sum().backward()

            dist.barrier()

        @require_backend({"gloo", "nccl", "ucc"})
        @require_backends_available({"gloo", "nccl", "ucc"})
        @skip_if_lt_x_gpu(2)
        def test_ddp_shared_grad_acc_unused_params(self):
            # When find_unused_parameters=True, ensure we mark unused parameters
            # even if they share gradient accumulators.
            class ToyModel(nn.Module):
                def __init__(self):
                    super(ToyModel, self).__init__()
                    # net1, bias, and net1.bias are all unused params.
                    self.net1 = nn.Linear(10, 5, bias=False)
                    self.bias = nn.Parameter(torch.zeros(5))
                    # net1.bias and self.bias are names for the same underlying
                    # parameter, so they share the same grad acc. This caused
                    # the bug reported in https://github.com/pytorch/pytorch/issues/41324.
                    self.net1.bias = self.bias
                    self.net2 = nn.Linear(10, 5)

                def forward(self, x):
                    return self.net2(x)

            torch.cuda.set_device(self.rank)
            model = ToyModel().to(torch.cuda.current_device())
            ddp_model = torch.nn.parallel.DistributedDataParallel(
                model, device_ids=[self.rank], find_unused_parameters=True
            )
            inp = torch.randn(20, 10, device=self.rank)
            for i in range(6):
                out = ddp_model(inp)
                loss = out.sum()
                loss.backward()

        @require_backend({"gloo", "nccl", "ucc"})
        @require_backends_available({"gloo", "nccl", "ucc"})
        @skip_if_lt_x_gpu(2)
        def test_ddp_device(self):
            m = nn.Linear(10, 10).to(self.rank)
            expected_len = 2

            class TensorWrapper:
                __slots__ = ["t", "moved_to_gpu"]

                def __init__(self, t):
                    self.t = t
                    self.moved_to_gpu = False

            # Handlers for specific types of validation we want to do based on
            # the input type.

            def tuple_and_list_validator(x):
                self.assertTrue(len(x), expected_len)
                self.assertEqual(1, len(set(t.device for t in x)))
                self.assertEqual(x[0].device.index, self.rank)
                return x[0] + x[1]

            def namedtuple_validator(x):
                self.assertEqual(x._fields, EXPECTED_FIELDS)
                self.assertEqual(x.a.device.index, x.b.device.index)
                self.assertEqual(x.a.device.index, self.rank)
                return x.a + x.b

            def custom_type_validator(x):
                self.assertTrue(x.moved_to_gpu or (str(x.t.device) == "cpu"))
                x.t = x.t.to(self.rank)
                x.moved_to_gpu = True
                return x.t

            def dict_validator(x):
                self.assertTrue(EXPECTED_FIELDS[0] in x.keys())
                self.assertTrue(EXPECTED_FIELDS[1] in x.keys())
                self.assertEqual(1, len(set(t.device for t in x.values())))
                self.assertEqual(x[EXPECTED_FIELDS[0]].device.index, self.rank)
                return x[EXPECTED_FIELDS[0]] + x[EXPECTED_FIELDS[1]]

            validators = {
                TensorWrapper: custom_type_validator,
                tuple: tuple_and_list_validator,
                list: tuple_and_list_validator,
                TestNamedTupleInput_0: namedtuple_validator,
                TestNamedTupleInput_1: namedtuple_validator,
                dict: dict_validator,
            }

            class ToyModel(torch.nn.Module):
                def __init__(_self):  # noqa: B902
                    super().__init__()
                    _self.lin = nn.Linear(10, 10, bias=False)

                def forward(_self, x, expected_type):  # noqa: B902
                    # Similar to scatter, the recursive to in the single-device
                    # case does not move tensors if they are in a custom type.
                    self.assertTrue(isinstance(x, expected_type))
                    fwd_tensor = validators[expected_type](x)
                    return _self.lin(fwd_tensor)

            model = torch.nn.parallel.DistributedDataParallel(
                ToyModel().to(self.rank), device_ids=[self.rank]
            )

            def train_iter(inp, input_type):
                for _ in range(4):
                    out = model(inp, input_type)
                    out.sum().backward()

            # CPU tuple input, should be moved to the proper device before call
            # to forward.
            inp = tuple(torch.randn(10, 10) for _ in range(expected_len))
            train_iter(inp, tuple)

            # List CPU input, should be moved to proper device before call to
            # forward.
            inp = [torch.randn(10, 10) for _ in range(expected_len)]
            train_iter(inp, list)
            # Custom type containing tensor. The type is maintained, but the
            # device is not propagated (which is what happens with scatter too)
            inp = TensorWrapper(torch.randn(10, 10))
            train_iter(inp, TensorWrapper)
            # NamedTuple input. The type should be maintained and tensor inputs
            # should be moved to the correct device as in scatter.
            batch = 5
            dim = 10
            a = torch.rand(batch, dim)
            b = torch.rand(batch, dim)

            inp = TestNamedTupleInput_0(a, b)
            train_iter(inp, type(inp))

            inp = TestNamedTupleInput_1(a, b)
            train_iter(inp, type(inp))

            # dictionary input.
            inp = {
                EXPECTED_FIELDS[0]: a,
                EXPECTED_FIELDS[1]: b,
            }
            train_iter(inp, type(inp))

        @require_backend({"gloo", "nccl", "ucc"})
        @require_backends_available({"gloo", "nccl", "ucc"})
        @skip_if_lt_x_gpu(2)
        def test_ddp_namedtuple(self):
            batch = 5
            dim = 10

            a = torch.rand(batch, dim, device=self.rank)
            b = torch.rand(batch, dim, device=self.rank)

            class NamedTupleModule(torch.nn.Module):
                def __init__(_self):  # noqa: B902
                    super().__init__()
                    _self.lin = nn.Linear(10, 1)

                def forward(_self, input, expected_type):  # noqa: B902
                    # Without NamedTuple support, this would be of type tuple.
                    self.assertTrue(
                        isinstance(input, expected_type),
                        f"Expected type {expected_type} but got {type(input)}",
                    )
                    self.assertEqual(input._fields, EXPECTED_FIELDS)
                    self.assertEqual(a, input.a)
                    self.assertEqual(b, input.b)
                    return _self.lin(torch.mul(input.a, input.b))

            model = torch.nn.parallel.DistributedDataParallel(
                NamedTupleModule().cuda(self.rank), device_ids=[self.rank]
            )
            inp = TestNamedTupleInput_0(a, b)
            # The following would fail if DDP does not propagate NamedTuples correctly.
            model(inp, type(inp))

            inp = TestNamedTupleInput_1(a, b)
            model(inp, type(inp))

        @with_dist_debug_levels(levels=["OFF", "INFO", "DETAIL"])
        @require_backend({"gloo", "nccl", "ucc"})
        @require_backends_available({"gloo", "nccl", "ucc"})
        @skip_if_lt_x_gpu(2)
        def test_ddp_control_flow_same_across_ranks(self):
            # Control flow that is the same across ranks.
            batch = 20
            dim = 10

            world_size = dist.get_world_size()
            torch.cuda.set_device(self.rank)
            model = torch.nn.parallel.DistributedDataParallel(
                ControlFlowToyModel().cuda(self.rank),
                device_ids=[self.rank],
                find_unused_parameters=True,
            )
            random_input = torch.randn(batch, dim, device=self.rank)
            ones_input = torch.ones(batch, dim, device=self.rank)
            for i in range(6):
                if i % 2 == 0:
                    out = model(random_input)
                else:
                    out = model(ones_input)
                loss = out.sum()
                loss.backward()
                # On even iterations, 2nd param goes unused, on odd iterations,
                # it is used.
                local_used_maps = model.reducer._get_local_used_maps()
                if i % 2 == 0:
                    expected = torch.tensor(
                        [world_size, 0], device=self.rank, dtype=torch.int32
                    )
                else:
                    expected = torch.tensor(
                        [world_size, world_size], device=self.rank, dtype=torch.int32
                    )

                # Validate parameter usage.
                variable_usage_tensor = local_used_maps[0]
                self.assertEqual(variable_usage_tensor, expected)

            # Validate appropriate error message when DDP is used with
            # find_unused_parameters=False.
            model = torch.nn.parallel.DistributedDataParallel(
                ControlFlowToyModel().cuda(self.rank),
                device_ids=[self.rank],
                find_unused_parameters=False,
            )
            for i in range(2):
                if i == 0:
                    loss = model(random_input).sum()
                    loss.backward()
                else:
                    try:
                        loss = model(random_input).sum()
                        loss.backward()
                    except RuntimeError as e:
                        msg = str(e)
                        verify_ddp_error_logged(model, msg)
                        # 2nd linear layer is unused
                        unused_param_index = 1
                        expected_strs = [
                            ddp_prev_reduction_unfinished_str,
                            ddp_recommend_find_unused_params_str,
                            ddp_outputs_not_used_in_loss_str,
                            f"Parameter indices which did not receive grad for rank {self.rank}: {unused_param_index}",
                        ]
                        # In debug mode, should show parameters that weren't reduced.
                        # Without debug mode, should show suggestion to use debug mode.
                        if dist._get_debug_mode() == dist._DistributedDebugLevel.OFF:
                            expected_strs.append(ddp_suggest_debug_mode_str)
                        else:
                            unreduced_params = ", ".join(["lin2.weight"])
                            expected_strs.append(
                                f"did not receive grad for rank {self.rank}: {unreduced_params}"
                            )
                        for s in expected_strs:
                            self.assertTrue(s in msg, f"Expected {s} to be in {msg}")
                        self.assertFalse(ddp_find_unused_params_enabled_str in msg)
                    else:
                        self.assertFalse(True, "DDP error not raised")

            dist.barrier()

        @require_backend({"gloo", "nccl", "ucc"})
        @require_backends_available({"gloo", "nccl", "ucc"})
        @skip_if_lt_x_gpu(2)
        def test_invalid_static_graph(self):
            world_size = dist.get_world_size()
            torch.cuda.set_device(self.rank)
            model = torch.nn.parallel.DistributedDataParallel(
                ControlFlowToyModel().cuda(self.rank),
                device_ids=[self.rank],
            )
            model._set_static_graph()
            random_input = torch.randn(20, 10, device=self.rank)
            ones_input = torch.ones(20, 10, device=self.rank)
            # unused parameter in the first iteration got used
            # in second iteration.
            expected_err = "Your training graph has changed in this iteration"
            with self.assertRaisesRegex(RuntimeError, expected_err):
                for i in range(2):
                    if i % 2 == 0:
                        out = model(random_input)
                    else:
                        out = model(ones_input)
                    loss = out.sum()
                    loss.backward()

            verify_ddp_error_logged(model, expected_err)

            # used parameter in the first iteration got unused
            # in second iteration.
            with self.assertRaisesRegex(
                RuntimeError,
                "Expected to have finished reduction in the prior iteration "
                "before starting a new one. This error indicates that your "
                "training graph has changed in this iteration",
            ):
                for i in range(2):
                    if i % 2 != 0:
                        out = model(random_input)
                    else:
                        out = model(ones_input)
                    loss = out.sum()
                    loss.backward()

            verify_ddp_error_logged(model, "Expected to have finished reduction")

        @with_dist_debug_levels(levels=["OFF", "INFO", "DETAIL"])
        @require_backend({"gloo", "nccl", "ucc"})
        @require_backends_available({"gloo", "nccl", "ucc"})
        @skip_if_lt_x_gpu(2)
        def test_ddp_control_flow_different_across_ranks(self):
            # Control flow that is different across ranks.
            batch = 20
            dim = 10

            class ToyModel(nn.Module):
                def __init__(self, rank):
                    super(ToyModel, self).__init__()
                    self.lin1 = nn.Linear(10, 10, bias=False)
                    self.lin2 = nn.Linear(10, 10, bias=False)
                    self.rank = rank

                def forward(self, x):
                    # Control-flow that is rank and input dependent for the
                    # model.
                    use_second_layer = (
                        torch.equal(x, torch.ones(batch, dim, device=x.device))
                        and self.rank == 1
                    )

                    if use_second_layer:
                        return self.lin2(F.relu(self.lin1(x)))
                    else:
                        return F.relu(self.lin1(x))

            world_size = dist.get_world_size()
            torch.cuda.set_device(self.rank)
            model = torch.nn.parallel.DistributedDataParallel(
                ToyModel(self.rank).cuda(self.rank),
                device_ids=[self.rank],
                find_unused_parameters=True,
            )
            random_input = torch.randn(batch, dim, device=self.rank)
            ones_input = torch.ones(batch, dim, device=self.rank)
            for i in range(6):
                if i % 2 == 0:
                    out = model(random_input)
                else:
                    out = model(ones_input)
                loss = out.sum()
                loss.backward()
                # On even iterations, 2nd param goes unused, on odd iterations,
                # it is used only on rank 1.
                local_used_maps = model.reducer._get_local_used_maps()

                if i % 2 == 0:
                    expected = torch.tensor(
                        [world_size, 0], device=self.rank, dtype=torch.int32
                    )
                else:
                    expected = torch.tensor(
                        [world_size, 1], device=self.rank, dtype=torch.int32
                    )

                variable_usage_tensor = local_used_maps[0]
                # Validate parameter usage. On odd iterations, 2nd param is only
                # used on rank 1.
                self.assertEqual(variable_usage_tensor, expected)

            # Validate appropriate error message when DDP is used with
            # find_unused_parameters=False.
            model = torch.nn.parallel.DistributedDataParallel(
                ToyModel(self.rank).cuda(self.rank),
                device_ids=[self.rank],
                find_unused_parameters=False,
            )
            for i in range(2):
                if i == 0:
                    loss = model(random_input).sum()
                    loss.backward()
                else:
                    try:
                        loss = model(random_input).sum()
                        loss.backward()
                    except RuntimeError as e:
                        msg = str(e)
                        verify_ddp_error_logged(model, msg)
                        unused_param_index = 1
                        expected_strs = [
                            ddp_prev_reduction_unfinished_str,
                            ddp_recommend_find_unused_params_str,
                            ddp_outputs_not_used_in_loss_str,
                            f"Parameter indices which did not receive grad for rank {self.rank}: {unused_param_index}",
                        ]
                        # In debug mode, should show parameters that weren't reduced.
                        # Without debug mode, should show suggestion to use debug mode.
                        if dist._get_debug_mode() == dist._DistributedDebugLevel.OFF:
                            expected_strs.append(ddp_suggest_debug_mode_str)
                        else:
                            unreduced_params = ", ".join(["lin2.weight"])
                            expected_strs.append(
                                f"did not receive grad for rank {self.rank}: {unreduced_params}"
                            )
                        for s in expected_strs:
                            self.assertTrue(s in msg, f"Expected {s} to be in {msg}")
                        self.assertFalse(ddp_find_unused_params_enabled_str in msg)
                    else:
                        self.assertFalse(True, "DDP error not raised")

            dist.barrier()

        @require_backend({"gloo"})
        @unittest.skipIf(BACKEND == "nccl", "NCCL does not support scatter")
        def test_scatter_object_list(self):
            src_rank = 0
            scatter_list = (
                COLLECTIVES_OBJECT_TEST_LIST
                if self.rank == src_rank
                else [None for _ in COLLECTIVES_OBJECT_TEST_LIST]
            )
            world_size = dist.get_world_size()
            scatter_list = scatter_list[:world_size]
            i = 0
            while len(scatter_list) < world_size:
                scatter_list.append(scatter_list[i])
                i += 1

            output_obj_list = [None]
            dist.scatter_object_list(output_obj_list, scatter_list, src=src_rank)
            self.assertEqual(
                output_obj_list[0],
                COLLECTIVES_OBJECT_TEST_LIST[
                    self.rank % len(COLLECTIVES_OBJECT_TEST_LIST)
                ],
            )
            # Ensure errors are raised upon incorrect arguments.
            with self.assertRaisesRegex(
                RuntimeError,
                "Expected argument scatter_object_output_list to be a list of size at least 1.",
            ):
                dist.scatter_object_list([], scatter_list, src=src_rank)

        @require_backend({"gloo", "nccl", "ucc"})
        @require_backends_available({"gloo", "nccl", "ucc"})
        @skip_if_lt_x_gpu(2)
        @skip_if_rocm
        def test_ddp_model_diff_across_ranks(self):
            group_gloo = dist.new_group(
                timeout=timedelta(seconds=60),
                backend=dist.Backend.GLOO
            )
            # Set NCCL_BLOCKING_WAIT and use a new NCCL group to improve test
            # determinism.
            os.environ["NCCL_BLOCKING_WAIT"] = "1"
            group_to_use = dist.new_group(
                backend=dist.get_backend(),
                timeout=timedelta(seconds=5)
            )
            torch.cuda.set_device(self.rank)
            # Creates network with different sized embedding table on different
            # ranks. This should throw an error during DDP init.
            net = EmbeddingNet(self.rank)
            # When running with NCCL backend, we don't expect an error on rank 0,
            # rather, it will be taken down by NCCL_ASYNC_ERROR_HANDLING. When
            # running with Gloo or with debug mode wrapper, we expect the error
            # to be caught inline.
            is_detail_dbg_mode = (
                dist._get_debug_mode() == dist._DistributedDebugLevel.DETAIL
            )
            rank_0_ctx = (
                self.assertRaisesRegex(
                    RuntimeError,
                    "Caught collective operation timeout"
                )
                if dist.get_backend(group_to_use) == dist.Backend.NCCL and not is_detail_dbg_mode
                # Gloo can raise various exception messages, so just assert
                # Runtime error here.
                else self.assertRaises(RuntimeError)
            )
            ctx = (
                rank_0_ctx
                if self.rank == 0
                else self.assertRaisesRegex(RuntimeError, "appears not to match")
            )
            with ctx:
                net = torch.nn.parallel.DistributedDataParallel(
                    net.to(self.rank), device_ids=[self.rank], process_group=group_to_use,
                )
                # Should only be run by rank 0, and blocking_wait catches and
                # reports exception.
                dist.barrier(group_to_use)

            # Perform gloo-based barrier to ensure one rank doesn't exit test
            # early which causes failure with Barrier.sync.
            dist.barrier(group_gloo)

        @with_dist_debug_levels(levels=["OFF", "INFO", "DETAIL"])
        @require_backend({"gloo", "nccl"})
        @require_backends_available({"gloo", "nccl"})
        @skip_if_lt_x_gpu(2)
        def test_output_unused_in_loss(self):
            model = TwoLinLayerNet()
            # Need copy of model to pass into 2nd DDP ctor otherwise autograd hooks
            # on first DDP reducer will execute!
            model_copy = copy.deepcopy(model)
            net = torch.nn.parallel.DistributedDataParallel(
                copy.deepcopy(model).cuda(self.rank),
                device_ids=[self.rank],
            )
            net_with_find_unused = torch.nn.parallel.DistributedDataParallel(
                model_copy.cuda(self.rank),
                device_ids=[self.rank],
                find_unused_parameters=True,
            )

            inp = torch.randn(10, 10)

            for ddp in [net, net_with_find_unused]:
                for i in range(2):
                    if i == 0:
                        a, b = ddp(inp)
                        loss = b.sum()
                        loss.backward()
                    else:
                        try:
                            a, b = ddp(inp)
                            loss = b.sum()
                            loss.backward()
                        except RuntimeError as e:
                            msg = str(e)
                            unused_index = 0
                            unused_index_substr = (
                                f"Parameter indices which did not receive grad for rank {self.rank}: {unused_index}"
                            )
                            if ddp == net:
                                expected_strs = [
                                    ddp_prev_reduction_unfinished_str,
                                    ddp_recommend_find_unused_params_str,
                                    ddp_outputs_not_used_in_loss_str,
                                    unused_index_substr,
                                ]
                                unexpected_strs = [
                                    ddp_find_unused_params_enabled_str,
                                ]
                            elif ddp == net_with_find_unused:
                                expected_strs = [
                                    ddp_prev_reduction_unfinished_str,
                                    ddp_outputs_not_used_in_loss_str,
                                    ddp_find_unused_params_enabled_str,
                                    unused_index_substr,
                                ]
                                unexpected_strs = [
                                    ddp_recommend_find_unused_params_str,
                                ]
                            # In debug mode, should show parameters that weren't reduced.
                            # Without debug mode, should show suggestion to use debug mode.
                            if dist._get_debug_mode() == dist._DistributedDebugLevel.OFF:
                                expected_strs.append(ddp_suggest_debug_mode_str)
                            else:
                                unreduced_params = ", ".join(['a.weight'])
                                expected_strs.append(
                                    f"did not receive grad for rank {self.rank}: {unreduced_params}"
                                )
                            for s in expected_strs:
                                self.assertTrue(
                                    s in msg,
                                    f"Expected {s} to be in {msg}"
                                )
                            for s in unexpected_strs:
                                self.assertFalse(
                                    s in msg,
                                    f"Expected {s} not to be in {msg}"
                                )
                        else:
                            self.assertFalse(True, "DDP error not raised")

            dist.barrier()

<<<<<<< HEAD
        @unittest.skipIf(
            BACKEND != "nccl" and BACKEND != "gloo" and BACKEND != "ucc",
            "Only Nccl & Gloo backend support DistributedDataParallel",
        )
        @skip_if_lt_x_gpu(2)
        def test_output_unused_in_loss_tuple_module(self):
            module_cls = UnusedParamTwoLinLayerNet
            for grad_as_bucket_view in [True, False]:
                self._test_output_unused_in_loss(module_cls, grad_as_bucket_view)

        @unittest.skipIf(
            BACKEND != "nccl" and BACKEND != "gloo" and BACKEND != "ucc",
            "Only Nccl & Gloo backend support DistributedDataParallel",
        )
        @skip_if_lt_x_gpu(2)
        def test_output_unused_in_loss_dict_module(self):
            module_cls = DictOutputModule
            for grad_as_bucket_view in [True, False]:
                self._test_output_unused_in_loss(module_cls, grad_as_bucket_view)

        @unittest.skipIf(
            BACKEND != "nccl" and BACKEND != "gloo" and BACKEND != "ucc",
            "Only Nccl & Gloo backend support DistributedDataParallel",
        )
        @skip_if_lt_x_gpu(2)
        def test_undefined_grad_parity_unused_parameters(self):
            # TODO: enable this for general training use cases:
            # https://github.com/pytorch/pytorch/issues/58511.
            x = torch.ones(1, 2).to(self.rank)
            net = Net().to(self.rank)
            local_net = copy.deepcopy(net)
            net = torch.nn.parallel.DistributedDataParallel(
                net,
                device_ids=[self.rank],
                find_unused_parameters=True,
            )
            out = net(x).sum()
            local_out = local_net(x).sum()
            # Simulates undefined gradients.
            torch._C._functions.UndefinedGrad()(out).backward()
            torch._C._functions.UndefinedGrad()(local_out).backward()
            for (dist_param_name, dist_param), (local_param_name, local_param) in zip(
                net.named_parameters(), local_net.named_parameters()
            ):
                dist_grad = dist_param.grad
                local_grad = local_param.grad
                self.assertEqual(
                    dist_grad,
                    local_grad,
                    f"""DDP param {dist_param_name} with grad {dist_grad}
                    does not match local param {local_param_name} with grad
                    {local_grad}""",
                )

=======
>>>>>>> a26a9f8b
        def _test_different_graph_across_ranks(
            self, find_unused_parameters=False, static_graph=False
        ):
            class ToyModel(nn.Module):
                def __init__(self, rank):
                    super(ToyModel, self).__init__()
                    self.lin1 = nn.Linear(10, 10, bias=False)
                    self.lin2 = nn.Linear(10, 10, bias=False)
                    self.rank = rank

                def forward(self, x):
                    if self.rank == 0:
                        return self.lin2(F.relu(self.lin1(x)))
                    else:
                        return F.relu(self.lin1(x))

            torch.manual_seed(31415)
            world_size = dist.get_world_size()
            torch.cuda.set_device(self.rank)
            model = ToyModel(self.rank).cuda(self.rank)
            ddp_model = torch.nn.parallel.DistributedDataParallel(
                model,
                device_ids=[self.rank],
                find_unused_parameters=find_unused_parameters,
                gradient_as_bucket_view=True,
            )
            if static_graph:
                ddp_model._set_static_graph()
            random_input = torch.randn(20, 10, device=self.rank)
            for i in range(10):
                out = ddp_model(random_input)
                loss = out.sum()
                loss.backward()
            return ddp_model

        @require_backend({"gloo", "nccl", "ucc"})
        @require_backends_available({"gloo", "nccl", "ucc"})
        @skip_if_lt_x_gpu(2)
        def test_different_graph_across_ranks(self):
            base_model = self._test_different_graph_across_ranks(
                find_unused_parameters=True
            )
            self.assertFalse(
                base_model._get_ddp_logging_data().get("has_rebuilt_buckets", 0)
            )
            static_model = self._test_different_graph_across_ranks(static_graph=True)
            self.assertTrue(
                static_model._get_ddp_logging_data().get("has_rebuilt_buckets", 0)
            )
            for i, j in zip(base_model.parameters(), static_model.parameters()):
                self.assertEqual(i, j)

        @require_backend({"gloo"})
        @require_backends_available({"gloo"})
        @unittest.skipIf(
            IS_MACOS or IS_WINDOWS,
            "MacOS uses uv transport which does not have as robust error handling as tcp transport",
        )
        def test_monitored_barrier_gloo(self):
            tensors = [torch.ones(10) * self.rank]
            # Kick off some allreduce work on all ranks
            for _ in range(10):
                dist.all_reduce(torch.cat(tensors))
            # Run monitored barrier and ensure it passees
            timeout = timedelta(seconds=2)
            dist.monitored_barrier(timeout=timeout)
            # Check monitored_barrier success with wait_all_ranks=True
            for _ in range(10):
                dist.all_reduce(torch.cat(tensors))
            dist.monitored_barrier(timeout=timeout, wait_all_ranks=True)
            # All ranks besides 1 call into barrier, rank 0 should report failure
            # while others report gloo error.
            failed_rank = 1
            src_rank = 0
            if self.rank == src_rank:
                with self.assertRaisesRegex(
                    RuntimeError, f"Rank {failed_rank} failed to pass monitoredBarrier"
                ):
                    dist.monitored_barrier(timeout=timeout)
            elif self.rank != failed_rank:
                # Other ranks should not pass barrier since rank 0 failed.
                err_regex = (
                    f"Rank {self.rank} successfully reached monitoredBarrier,"
                    f" but received errors while waiting to be unblocked by rank"
                    f" {src_rank}"
                )
                with self.assertRaisesRegex(RuntimeError, err_regex):
                    dist.monitored_barrier(timeout=timeout)

            # We need a barrier since otherwise failed_rank exits too early
            # and cause a timeout.
            self._barrier(timeout=30)

        @require_backend({"gloo"})
        @require_backends_available({"gloo"})
        def test_monitored_barrier_gloo_subgroup(self):
            # Tests that monitored_barrier works as expected on non-default
            # process groups.
            failed_rank = 1
            timeout = 0.1
            subgroup = dist.new_group(ranks=[0, 1])

            if self.rank == failed_rank:
                return

            if self.rank == 0:
                with self.assertRaisesRegex(
                    RuntimeError, f"Rank {failed_rank} failed to pass monitoredBarrier"
                ):
                    dist.monitored_barrier(subgroup, timeout)
            else:
                # Other ranks call into monitored_barrier, but this should be a
                # noop because they are not part of the subgroup. Verify that
                # there are no errors here.
                dist.monitored_barrier(subgroup, timeout)

        def _test_monitored_barrier_allreduce_hang(self, wait_all_ranks):
            # tests expected behavior when nonzero rank hangs.
            nccl_pg = dist.new_group(
                ranks=list(i for i in range(int(self.world_size))),
                timeout=timedelta(seconds=2),
                backend=dist.Backend.NCCL,
            )
            gloo_pg = dist.new_group(
                ranks=list(i for i in range(int(self.world_size))),
                backend=dist.Backend.GLOO,
            )
            tensors = [torch.ones(10, device=self.rank) * self.rank]
            # Let all ranks call allreduce first to set up communicators etc.
            # Directly simulating error here will run into store issue described
            # in https://github.com/pytorch/pytorch/issues/54524.
            nccl_pg.allreduce(tensors).wait()
            # All ranks besides 0 call into allreduce. This is to simulate a
            # desync across the world, where some ranks call into
            # monitored_barrier() and others are stuck in collective comm. In
            # practice, we don't need NCCL_BLOCKING_WAIT, but we use it in this
            # test to ensure it exits cleanly.
            if self.rank != 0:
                # Can get different errors here depending on whether gloo-based
                # wrapper PG is enabled or not, since with wrapper pg, it will
                # fail in a collective synchronization check and not actually
                # call into the nccl pg.
                if dist._get_debug_mode() == dist._DistributedDebugLevel.DETAIL:
                    err_regex = "Timed out waiting"
                else:
                    err_regex = "Caught collective operation timeout"
                with self.assertRaisesRegex(RuntimeError, err_regex):
                    nccl_pg.allreduce(tensors).wait(timedelta(seconds=0.1))
            else:
                # Rank 0 should report first (in order) timed out rank or all ranks
                # depending on wait_all_ranks flag passed into monitored_barrier.
                if wait_all_ranks:
                    rank_str = ", ".join(
                        [str(i) for i in range(1, int(self.world_size))]
                    )
                    err_regex = f"Ranks {rank_str} failed to pass monitoredBarrier"
                else:
                    expected_first_fail_rank = 1
                    err_regex = f"Rank {expected_first_fail_rank} failed to pass monitoredBarrier"
                monitored_barrier_timeout_seconds = timedelta(seconds=0.1)
                with self.assertRaisesRegex(RuntimeError, err_regex):
                    gloo_pg.monitored_barrier(
                        monitored_barrier_timeout_seconds, wait_all_ranks=wait_all_ranks
                    )

        @with_nccl_blocking_wait
        @require_backend({"gloo", "nccl", "ucc"})
        @require_backends_available({"gloo", "nccl", "ucc"})
        @skip_if_rocm
        @skip_if_lt_x_gpu(int(os.environ["WORLD_SIZE"]))
        def test_monitored_barrier_allreduce_hang(self):
            # tests expected behavior when nonzero rank hangs and we want to
            # report first timed out rank.
            self._test_monitored_barrier_allreduce_hang(wait_all_ranks=False)

        @with_nccl_blocking_wait
        @require_backend({"gloo", "nccl", "ucc"})
        @require_backends_available({"gloo", "nccl", "ucc"})
        @skip_if_rocm
        @skip_if_lt_x_gpu(int(os.environ["WORLD_SIZE"]))
        def test_monitored_barrier_allreduce_hang_wait_all_ranks(self):
            # tests expected behavior when nonzero rank hangs and we want to
            # report all timed out ranks.
            self._test_monitored_barrier_allreduce_hang(wait_all_ranks=True)

        @require_backend({"gloo"})
        @require_backends_available({"gloo"})
        def test_monitored_barrier_gloo_rank_0_timeout(self):
            # tests error when rank 0 exhausts its given timeout.
            process_group = dist.new_group(
                ranks=list(i for i in range(int(self.world_size)))
            )
            timeout = timedelta(seconds=0)
            if self.rank == 0:
                with self.assertRaisesRegex(
                    RuntimeError, f"Rank {self.rank} timed out in monitoredBarrier"
                ):
                    process_group.monitored_barrier(timeout)

        @require_backend({"gloo"})
        @require_backends_available({"gloo"})
        @skip_if_small_worldsize
        @unittest.skipIf(
            IS_MACOS or IS_WINDOWS,
            "MacOS uses uv transport which does not have as robust error handling as tcp transport",
        )
        def test_monitored_barrier_failure_order(self):
            # Ensure that the first (in sorted order) rank is reported when
            # multiple ranks fail to pass the monitored_barrier.
            # TODO(#54879): Provide ability to wait and report all failed ranks
            expected_first_failed_rank = 2
            timeout = timedelta(seconds=2)
            src_rank = 0
            if self.rank == src_rank:
                with self.assertRaisesRegex(
                    RuntimeError, f"Rank {expected_first_failed_rank}"
                ):
                    dist.monitored_barrier(timeout=timeout)
            elif self.rank == 1:
                err_regex = (
                    f"Rank {self.rank} successfully reached monitoredBarrier,"
                    f" but received errors while waiting to be unblocked by rank"
                    f" {src_rank}"
                )
                with self.assertRaisesRegex(RuntimeError, err_regex):
                    dist.monitored_barrier(timeout=timeout)

        @require_backend({"gloo"})
        @require_backends_available({"gloo"})
        @skip_if_small_worldsize
        def test_monitored_barrier_wait_all_ranks(self):
            # Tests simple case where > 1 rank does not call into monitored
            # barrier and verifies all ranks are reported by rank 0.
            if self.rank == 0:
                timeout = timedelta(seconds=0.1)
                rank_str = ", ".join([str(i) for i in range(1, int(self.world_size))])
                err_regex = f"Ranks {rank_str} failed to pass monitoredBarrier"
                with self.assertRaisesRegex(RuntimeError, err_regex):
                    dist.monitored_barrier(timeout=timeout, wait_all_ranks=True)

        @require_backend({"gloo", "nccl", "ucc"})
        @require_backends_available({"gloo", "nccl", "ucc"})
        @skip_if_lt_x_gpu(2)
        def test_ddp_build_param_to_name_mapping(self):
            model = TwoLinLayerNet()
            net = torch.nn.parallel.DistributedDataParallel(
                model.cuda(self.rank),
                device_ids=[self.rank],
            )
            expected_mapping = {0: "a.weight", 1: "b.weight"}
            net_params, _ = net._build_params_for_reducer()
            param_to_name_mapping = net._build_param_to_name_mapping(net_params)
            self.assertDictEqual(expected_mapping, param_to_name_mapping)

            # Test when DDP is used with ignored parameters.
            model = TwoLinLayerNet()
            # Parameters to ignore are in the format {module_name}.{param_name}
            params_to_ignore = ["a.weight"]
            torch.nn.parallel.DistributedDataParallel._set_params_and_buffers_to_ignore_for_model(
                model, params_to_ignore
            )
            net = torch.nn.parallel.DistributedDataParallel(
                model.cuda(self.rank),
                device_ids=[self.rank],
            )
            expected_mapping = {0: "b.weight"}
            net_params, _ = net._build_params_for_reducer()
            param_to_name_mapping = net._build_param_to_name_mapping(net_params)
            self.assertDictEqual(expected_mapping, param_to_name_mapping)

            # Test errors are raised when DDP and module parameters mismatch.
            # This generally indicates a bug with DDP and is not expected to
            # happen in user applications.
            model = TwoLinLayerNet()
            net = torch.nn.parallel.DistributedDataParallel(
                model.cuda(self.rank),
                device_ids=[self.rank],
            )
            net_params, _ = net._build_params_for_reducer()
            if self.rank == 0:
                print(type(net_params[0][0]))

            net_params[0].extend(
                [
                    torch.nn.Parameter(torch.ones(1)),
                    torch.nn.Parameter(torch.ones(1)),
                ]
            )

            with self.assertRaisesRegex(ValueError, "Expected param to name mapping"):
                net._build_param_to_name_mapping(net_params)

            net_params[0] = net_params[0][:-3]
            with self.assertRaisesRegex(ValueError, "Param with name"):
                net._build_param_to_name_mapping(net_params)

            net_params[0].extend(
                [
                    torch.nn.Parameter(torch.ones(1)),
                    torch.nn.Parameter(torch.ones(1)),
                ]
            )

        @unittest.skipIf(
            BACKEND != "nccl" and BACKEND != "gloo" and BACKEND != "ucc",
            "Only Nccl & Gloo backend support DistributedDataParallel",
        )
        @skip_if_lt_x_gpu(2)
        def test_ddp_build_param_to_name_mapping_requires_grad(self):
            class Net(nn.Module):
                def __init__(self):
                    super().__init__()
                    self.lin = nn.Linear(10, 10)
                    # Is not tracked by DDP and should not show up in param to
                    # name mapping.
                    self.lin.bias.requires_grad_(False)

                def forward(self, x):
                    return self.lin(x)

            model = Net()
            net = torch.nn.parallel.DistributedDataParallel(
                model.cuda(self.rank), device_ids=[self.rank]
            )
            expected_mapping = {
                0: "lin.weight",
            }
            net_params, _ = net._build_params_for_reducer()
            param_to_name_mapping = net._build_param_to_name_mapping(net_params)
            self.assertEqual(param_to_name_mapping, expected_mapping)

        def _test_ddp_multiple_nested_unused_params_error(self, ignore_sparse):
            debug_mode_off = dist._get_debug_mode() == dist._DistributedDebugLevel.OFF

            class SubModule(nn.Module):
                def __init__(self):
                    super().__init__()
                    self.embedding_net = EmbeddingNet(0)
                    self.lin = TwoLinLayerNet()
                    self.bn = BatchNormNet()
                    self.lin_layer = nn.Linear(4, 10, bias=False)

                def forward(self, x):
                    x = self.bn(x)
                    x = self.lin_layer(x)
                    x = self.lin.a(x)  # self.lin.b param unused
                    # EmbeddingNet entirely unused: self.embedding_net.embedding and
                    # self.embedding_net.lin unused.
                    return x

            class MyModel(nn.Module):
                def __init__(self):
                    super().__init__()
                    self.sub_module = SubModule()

                def forward(self, x):
                    return self.sub_module(x)

            model = MyModel()
            sparse_embedding_fqns = []
            if ignore_sparse:
                for module_name, module in model.named_modules():
                    if module == model.sub_module.embedding_net.embedding:
                        for parameter_name, param in module.named_parameters(
                            recurse=False
                        ):
                            fqn = f"{module_name}.{parameter_name}"
                            sparse_embedding_fqns.append(fqn)

                torch.nn.parallel.DistributedDataParallel._set_params_and_buffers_to_ignore_for_model(
                    model, sparse_embedding_fqns
                )
                unused_modules = [
                    model.sub_module.embedding_net.lin,
                    model.sub_module.lin.b,
                ]
            else:
                unused_modules = list(model.sub_module.embedding_net.modules()) + [
                    model.sub_module.lin.b,
                ]

            expected_unused_param_fqns = []
            used_param_fqns = []  # Validate that these don't mistakenly show up.
            fqn_to_param_index = {}
            index = 0
            for module_name, module in model.named_modules():
                for parameter_name, param in module.named_parameters(recurse=False):
                    fqn = f"{module_name}.{parameter_name}"
                    fqn_to_param_index[fqn] = index
                    if fqn not in sparse_embedding_fqns:
                        index += 1
                    if module in unused_modules:
                        expected_unused_param_fqns.append(fqn)
                    else:
                        if (
                            not ignore_sparse
                            or module != model.sub_module.embedding_net.embedding
                        ):
                            used_param_fqns.append(fqn)

            net = torch.nn.parallel.DistributedDataParallel(
                model.cuda(self.rank),
                device_ids=[self.rank],
            )
            batch, dim = 10, 2
            inp = torch.ones(batch, dim)
            for i in range(2):
                if i == 0:
                    out = net(inp)
                    loss = out.sum()
                    loss.backward()
                else:
                    try:
                        out = net(inp)
                        loss = out.sum()
                        loss.backward()
                    except RuntimeError as e:
                        e = str(e)

                        unused_param_substr = e[e.find("did not receive grad") :]
                        # Validate that each unused param fully qualified name
                        # shows up in error logs. We do this instead of
                        # constructing a joined string since order of parameters
                        # can be different in Reducer. In addition, validate
                        # param indices show up as well.
                        for unused_param_fqn in expected_unused_param_fqns:
                            self.assertTrue(
                                unused_param_fqn in unused_param_substr
                                or debug_mode_off
                            )
                            self.assertTrue(
                                str(fqn_to_param_index[unused_param_fqn])
                                in unused_param_substr,
                                f"Did not find index {fqn_to_param_index[unused_param_fqn]} for {unused_param_fqn}",
                            )

                        # Validate that used param fqns don't show up in error
                        # logs.
                        for used_param_fqn in used_param_fqns:
                            self.assertFalse(used_param_fqn in unused_param_substr)
                        # Validate that ignored param fqns don't show up as unused
                        # (since DDP does not track them)
                        for sparse_param_fqn in sparse_embedding_fqns:
                            self.assertFalse(sparse_param_fqn in unused_param_substr)
                    else:
                        self.assertTrue(False, "Expected error was not raised!")

        @with_dist_debug_levels(levels=["OFF", "INFO", "DETAIL"])
        @require_backend({"gloo", "nccl", "ucc"})
        @require_backends_available({"gloo", "nccl", "ucc"})
        @skip_if_lt_x_gpu(2)
        def test_ddp_multiple_nested_unused_params_error(self):
            self._test_ddp_multiple_nested_unused_params_error(ignore_sparse=False)

        @with_dist_debug_levels(levels=["OFF", "INFO", "DETAIL"])
        @require_backend({"gloo", "nccl", "ucc"})
        @require_backends_available({"gloo", "nccl", "ucc"})
        @skip_if_lt_x_gpu(2)
        def test_ddp_multiple_nested_unused_params_err_ignore_params(self):
            # Tests unused parameter reporting when DDP is configured to ignore
            # certain parameters.
            self._test_ddp_multiple_nested_unused_params_error(ignore_sparse=True)

        @unittest.skipIf(BACKEND != 'nccl' and BACKEND != 'gloo' and BACKEND != 'ucc',
                         "Only Nccl & Gloo backend support DistributedDataParallel")
        @skip_if_lt_x_gpu(2)
        def test_ddp_inference(self):
            # tests that DDP module can be run on a single node with no_grad
            # or eval setting and there is no hang.
            rank = self.rank
            torch.cuda.set_device(rank)
            model = Net().cuda()
            local_model = copy.deepcopy(model)
            model = torch.nn.parallel.DistributedDataParallel(
                model,
                device_ids=[rank],
            )
            syncbn_model = nn.SyncBatchNorm(
                2, momentum=0.99, track_running_stats=False
            ).cuda()
            local_syncbn_model = copy.deepcopy(syncbn_model)
            syncbn_model = torch.nn.parallel.DistributedDataParallel(
                syncbn_model,
                device_ids=[rank]
            )
            inp = torch.randn(10, 2, device=rank)
            inp_syncbn = torch.randn(10, 2, 4, 4, device=rank)
            tests = [
                (model, local_model, inp),
                (syncbn_model, local_syncbn_model, inp_syncbn),
            ]
            for test in tests:
                test_model, test_local_model, test_inp = test
                if self.rank == 0:
                    test_model.eval()
                    test_local_model.eval()
                    for _ in range(6):
                        self.assertEqual(
                            test_model(test_inp),
                            test_local_model(test_inp)
                        )

            # Barrier since only rank 0 runs inference. Test should be
            # much faster than 30s, but this is to avoid flakiness.
            self._barrier(timeout=30)


        @unittest.skipIf(BACKEND != 'nccl' and BACKEND != 'gloo' and BACKEND != 'ucc',
                         "Only Nccl & Gloo backend support DistributedDataParallel")
        @skip_if_lt_x_gpu(2)
        def test_ddp_sync_bn_training_vs_eval(self):
            rank = self.rank
            torch.cuda.set_device(rank)
            # Need to set track_running_stats=False, when track_running_stats=True,
            # bn_training is False and sync could not occur in eval model.
            model = nn.SyncBatchNorm(2, momentum=0.99, track_running_stats=False).cuda(
                rank
            )
            model = torch.nn.parallel.DistributedDataParallel(model, device_ids=[rank])
            # Test sync occurs in training mode.
            with torch.autograd.profiler.profile() as prof:
                for i in range(6):
                    inp = torch.randn(10, 2, 4, 4).cuda(rank)
                    out = model(inp)
                    loss = out.sum()
                    loss.backward()

            # SyncBN allgathers stats across all ranks, so verify call to
            # all_gather in profiler.
            if BACKEND == "nccl":
                all_gather_calls = get_profiling_event("_all_gather_base", prof)
            else:
                all_gather_calls = get_profiling_event("all_gather", prof)
            self.assertNotEqual([], all_gather_calls)

            # Only do inference on one rank. If SyncBN did collective stats sync,
            # this would hang/error.
            model_inference = model.module
            if self.rank == 0:
                model_inference.eval()
                with torch.autograd.profiler.profile() as prof:
                    for i in range(6):
                        inp = torch.randn(10, 2, 4, 4).cuda(rank)
                        out = model_inference(inp)
                        loss = out.sum()
                        loss.backward()

                # Ensure sync does not occur in eval() mode.
                if BACKEND == "nccl":
                    all_gather_calls = get_profiling_event("_all_gather_base", prof)
                else:
                    all_gather_calls = get_profiling_event("all_gather", prof)
                self.assertEqual([], all_gather_calls)

        @skip_if_lt_x_gpu(2)
        @unittest.skipIf(
            BACKEND != "nccl" and BACKEND != "gloo" and BACKEND != "ucc",
            "Only Nccl & Gloo backend support DistributedDataParallel",
        )
        def test_ddp_python_error_logged(self):
            # Most python exceptions in DDP are raised during init before
            # reducer is constructed, so we don't have a logger in those cases.
            # However, the below is one example where a python error is thrown
            # after reducer is constructed.
            model = TwoLinLayerNet().cuda(self.rank)
            model = torch.nn.parallel.DistributedDataParallel(
                model,
                device_ids=[self.rank],
            )
            expected_err = "must be callable"
            with self.assertRaisesRegex(TypeError, expected_err):
                model.register_comm_hook({}, {})

            verify_ddp_error_logged(model, expected_err)

        @skip_if_lt_x_gpu(2)
        @unittest.skipIf(
            BACKEND != "nccl" and BACKEND != "gloo" and BACKEND != "ucc",
            "Only Nccl & Gloo backend support DistributedDataParallel",
        )
        def test_ddp_static_graph_nested_types(self):
            # Tests for static graph training when outputs are not just tensors
            # but can be (nested) tuple, list, dict, etc.
            rank = self.rank
            torch.cuda.set_device(rank)

            class NestedOutputModule(torch.nn.Module):
                def __init__(self):
                    super().__init__()
                    self.lin = nn.Linear(100, 1, bias=False)

                def forward(self, inp, output_type):
                    if output_type == "tuple":
                        return (
                            self.lin(inp),
                            (
                                self.lin(inp),
                                self.lin(inp),
                            ),
                        )
                    elif output_type == "list":
                        return [
                            self.lin(inp),
                            [
                                self.lin(inp),
                                self.lin(inp),
                            ],
                        ]
                    elif output_type == "dict":
                        return {
                            "a": self.lin(inp),
                            "b": {
                                "c": self.lin(inp),
                            },
                        }

            def get_loss(model_output):
                loss = 0.0
                if isinstance(model_output, torch.Tensor):
                    return model_output.sum()
                elif isinstance(model_output, dict):
                    for value in model_output.values():
                        loss += get_loss(value)
                elif isinstance(model_output, tuple) or isinstance(model_output, list):
                    for x in model_output:
                        loss += get_loss(x)
                else:
                    raise ValueError(f"Unknown model output type {type(model_output)}")
                return loss

            model = NestedOutputModule().cuda(rank)
            model_static_graph = copy.deepcopy(model)
            model = torch.nn.parallel.DistributedDataParallel(
                model,
                device_ids=[rank],
            )
            model_static_graph = torch.nn.parallel.DistributedDataParallel(
                model,
                device_ids=[rank],
            )
            model_static_graph._set_static_graph()
            inp = torch.randn(10, 100)
            type_mapping = {
                "list": list,
                "tuple": tuple,
                "dict": dict,
            }
            for output_type in type_mapping.keys():
                for i in range(6):
                    out = model(inp, output_type=output_type)
                    loss = get_loss(out)
                    loss.backward()
                    self._model_step(model)
                    out_static = model_static_graph(inp, output_type=output_type)
                    self.assertTrue(isinstance(out_static, type_mapping[output_type]))
                    loss_static = get_loss(out_static)
                    loss_static.backward()
                    self._model_step(model_static_graph)
                    for (p, p_static) in zip(
                        model.parameters(), model_static_graph.parameters()
                    ):
                        self.assertEqual(p, p_static)

<<<<<<< HEAD
        def _verify_ddp_model(self, ddp_model, local_model=None):
            # Verify weights are appropriately synchronized.
            all_params = [None for _ in range(dist.get_world_size())]
            dist.all_gather_object(all_params, list(ddp_model.parameters()))
            rank_0_params = all_params[0]
            for param_list in all_params[1:]:
                for i, p in enumerate(param_list):
                    rank_0_param = rank_0_params[i]
                    self.assertTrue(torch.equal(rank_0_param.data.cpu(), p.data.cpu()))
            if self.rank == 0 and local_model is not None:
                local_params = list(local_model.parameters())
                for dist_param, local_param in zip(rank_0_params, local_params):
                    self.assertTrue(torch.equal(dist_param.data.cpu(), local_param.data.cpu()))

        def _test_ddp_bwd_with_retain_graph(self, static_graph, find_unused_parameters):
            # Ensures that calling backward multiple times with retain_graph=True
            # is supported in DDP and verifies parity with local training.
            class ToyModel(nn.Module):
                def __init__(self):
                    super(ToyModel, self).__init__()
                    self.net1 = nn.Linear(10, 10, bias=False)

                def forward(self, x):
                    return self.net1(x)

            rank = self.rank
            torch.cuda.set_device(rank)
            model = ToyModel().cuda(torch.cuda.current_device())
            local_model = copy.deepcopy(model)
            ddp_model = torch.nn.parallel.DistributedDataParallel(
                model,
                device_ids=[torch.cuda.current_device()],
                find_unused_parameters=find_unused_parameters,
            )
            if static_graph:
                ddp_model._set_static_graph()

            # Run multiple backwards for DDP and local model.
            inp = torch.randn(20, 10, device=rank)
            for _ in range(3):
                loss = ddp_model(inp).sum()
            loss.backward(retain_graph=True)
            loss.backward(retain_graph=True)
            loss.backward()

            for _ in range(3):
                local_loss = local_model(inp).sum()
            local_loss.backward(retain_graph=True)
            local_loss.backward(retain_graph=True)
            local_loss.backward()

            # Run additional forward/backward steps to ensure that things like
            # rebuild_buckets work appropriately.
            for _ in range(3):
                loss = ddp_model(inp).sum()
                local_loss = local_model(inp).sum()
                loss.backward()
                local_loss.backward()
            # Compare models.
            self._verify_ddp_model(ddp_model, local_model)

        @skip_if_lt_x_gpu(2)
        @unittest.skipIf(
            BACKEND != "nccl" and BACKEND != "gloo" and BACKEND != "ucc",
            "Only Nccl & Gloo backend support DistributedDataParallel",
        )
        def test_ddp_bwd_with_retain_graph(self):
            self._test_ddp_bwd_with_retain_graph(
                static_graph=False, find_unused_parameters=False
            )

        @skip_if_lt_x_gpu(2)
        @unittest.skipIf(
            BACKEND != "nccl" and BACKEND != "gloo" and BACKEND != "ucc",
            "Only Nccl & Gloo backend support DistributedDataParallel",
        )
        def test_ddp_bwd_with_retain_graph_find_unused_params(self):
            self._test_ddp_bwd_with_retain_graph(
                static_graph=False, find_unused_parameters=True
            )

        @skip_if_lt_x_gpu(2)
        @unittest.skipIf(
            BACKEND != "nccl" and BACKEND != "gloo" and BACKEND != "ucc",
            "Only Nccl & Gloo backend support DistributedDataParallel",
        )
        def test_ddp_bwd_with_retain_graph_static(self):
            self._test_ddp_bwd_with_retain_graph(
                static_graph=True, find_unused_parameters=False
            )

        @skip_if_lt_x_gpu(2)
        @unittest.skipIf(
            BACKEND != "nccl" and BACKEND != "gloo" and BACKEND != "ucc",
            "Only Nccl & Gloo backend support DistributedDataParallel",
        )
        def test_ddp_bwd_with_retain_graph_static_find_unused_params(self):
            self._test_ddp_bwd_with_retain_graph(
                static_graph=True, find_unused_parameters=True
            )

=======
>>>>>>> a26a9f8b
        @skip_if_lt_x_gpu(2)
        @unittest.skipIf(
            BACKEND != "nccl" and BACKEND != "gloo" and BACKEND != "ucc",
            "Only Nccl & Gloo backend support DistributedDataParallel",
        )
        def test_ddp_new_tensor_in_fwd(self):
            # Test from https://github.com/pytorch/pytorch/issues/60733
            class MyModel(nn.Module):
                def __init__(self):
                    super().__init__()
                    self.fc1 = nn.Linear(10, 10, bias=False)
                    self.fc2 = nn.Linear(10, 10, bias=False)

                def __init_opt(self):
                    param = next(self.parameters())
                    opt = torch.randn(1, 10, device=param.device)
                    return opt

                def forward(self, x, opt_1, opt_2, opt_nested):
                    x = F.relu(self.fc1(x))
                    x = self.fc2(x)
                    if opt_1 is None:
                        opt_1 = self.__init_opt()
                    if opt_2 is None:
                        opt_2 = self.__init_opt()
                    if opt_nested is None or not torch.is_tensor(opt_nested):
                        opt_nested = self.__init_opt()
                    # Test multiple tensors as well as newly created tensors
                    # within a struct.
                    return x, opt_1, opt_2, {"tensor": opt_nested}

            model = MyModel().to(self.rank)
            for find_unused in [True, False]:
                ddp = DistributedDataParallel(
                    model,
                    device_ids=[self.rank],
                    output_device=self.rank,
                    broadcast_buffers=False,
                    find_unused_parameters=find_unused,
                )

                opt = [None for _ in range(3)]
                for i in range(2):
                    ddp.zero_grad()
                    x = torch.randn(1, 10, device=self.rank)
                    out, opt[0], opt[1], opt[2] = ddp(
                        x,
                        opt_1=opt[0],
                        opt_2=opt[1],
                        opt_nested=opt[2]
                    )
                    for i in range(len(opt)):
                        if torch.is_tensor(opt[i]):
                            self.assertEqual(opt[i].grad_fn, None)
                        else:
                            self.assertEqual(opt[i]["tensor"].grad_fn, None)
                    out.mean().backward()<|MERGE_RESOLUTION|>--- conflicted
+++ resolved
@@ -6559,63 +6559,6 @@
 
             dist.barrier()
 
-<<<<<<< HEAD
-        @unittest.skipIf(
-            BACKEND != "nccl" and BACKEND != "gloo" and BACKEND != "ucc",
-            "Only Nccl & Gloo backend support DistributedDataParallel",
-        )
-        @skip_if_lt_x_gpu(2)
-        def test_output_unused_in_loss_tuple_module(self):
-            module_cls = UnusedParamTwoLinLayerNet
-            for grad_as_bucket_view in [True, False]:
-                self._test_output_unused_in_loss(module_cls, grad_as_bucket_view)
-
-        @unittest.skipIf(
-            BACKEND != "nccl" and BACKEND != "gloo" and BACKEND != "ucc",
-            "Only Nccl & Gloo backend support DistributedDataParallel",
-        )
-        @skip_if_lt_x_gpu(2)
-        def test_output_unused_in_loss_dict_module(self):
-            module_cls = DictOutputModule
-            for grad_as_bucket_view in [True, False]:
-                self._test_output_unused_in_loss(module_cls, grad_as_bucket_view)
-
-        @unittest.skipIf(
-            BACKEND != "nccl" and BACKEND != "gloo" and BACKEND != "ucc",
-            "Only Nccl & Gloo backend support DistributedDataParallel",
-        )
-        @skip_if_lt_x_gpu(2)
-        def test_undefined_grad_parity_unused_parameters(self):
-            # TODO: enable this for general training use cases:
-            # https://github.com/pytorch/pytorch/issues/58511.
-            x = torch.ones(1, 2).to(self.rank)
-            net = Net().to(self.rank)
-            local_net = copy.deepcopy(net)
-            net = torch.nn.parallel.DistributedDataParallel(
-                net,
-                device_ids=[self.rank],
-                find_unused_parameters=True,
-            )
-            out = net(x).sum()
-            local_out = local_net(x).sum()
-            # Simulates undefined gradients.
-            torch._C._functions.UndefinedGrad()(out).backward()
-            torch._C._functions.UndefinedGrad()(local_out).backward()
-            for (dist_param_name, dist_param), (local_param_name, local_param) in zip(
-                net.named_parameters(), local_net.named_parameters()
-            ):
-                dist_grad = dist_param.grad
-                local_grad = local_param.grad
-                self.assertEqual(
-                    dist_grad,
-                    local_grad,
-                    f"""DDP param {dist_param_name} with grad {dist_grad}
-                    does not match local param {local_param_name} with grad
-                    {local_grad}""",
-                )
-
-=======
->>>>>>> a26a9f8b
         def _test_different_graph_across_ranks(
             self, find_unused_parameters=False, static_graph=False
         ):
@@ -7279,110 +7222,6 @@
                     ):
                         self.assertEqual(p, p_static)
 
-<<<<<<< HEAD
-        def _verify_ddp_model(self, ddp_model, local_model=None):
-            # Verify weights are appropriately synchronized.
-            all_params = [None for _ in range(dist.get_world_size())]
-            dist.all_gather_object(all_params, list(ddp_model.parameters()))
-            rank_0_params = all_params[0]
-            for param_list in all_params[1:]:
-                for i, p in enumerate(param_list):
-                    rank_0_param = rank_0_params[i]
-                    self.assertTrue(torch.equal(rank_0_param.data.cpu(), p.data.cpu()))
-            if self.rank == 0 and local_model is not None:
-                local_params = list(local_model.parameters())
-                for dist_param, local_param in zip(rank_0_params, local_params):
-                    self.assertTrue(torch.equal(dist_param.data.cpu(), local_param.data.cpu()))
-
-        def _test_ddp_bwd_with_retain_graph(self, static_graph, find_unused_parameters):
-            # Ensures that calling backward multiple times with retain_graph=True
-            # is supported in DDP and verifies parity with local training.
-            class ToyModel(nn.Module):
-                def __init__(self):
-                    super(ToyModel, self).__init__()
-                    self.net1 = nn.Linear(10, 10, bias=False)
-
-                def forward(self, x):
-                    return self.net1(x)
-
-            rank = self.rank
-            torch.cuda.set_device(rank)
-            model = ToyModel().cuda(torch.cuda.current_device())
-            local_model = copy.deepcopy(model)
-            ddp_model = torch.nn.parallel.DistributedDataParallel(
-                model,
-                device_ids=[torch.cuda.current_device()],
-                find_unused_parameters=find_unused_parameters,
-            )
-            if static_graph:
-                ddp_model._set_static_graph()
-
-            # Run multiple backwards for DDP and local model.
-            inp = torch.randn(20, 10, device=rank)
-            for _ in range(3):
-                loss = ddp_model(inp).sum()
-            loss.backward(retain_graph=True)
-            loss.backward(retain_graph=True)
-            loss.backward()
-
-            for _ in range(3):
-                local_loss = local_model(inp).sum()
-            local_loss.backward(retain_graph=True)
-            local_loss.backward(retain_graph=True)
-            local_loss.backward()
-
-            # Run additional forward/backward steps to ensure that things like
-            # rebuild_buckets work appropriately.
-            for _ in range(3):
-                loss = ddp_model(inp).sum()
-                local_loss = local_model(inp).sum()
-                loss.backward()
-                local_loss.backward()
-            # Compare models.
-            self._verify_ddp_model(ddp_model, local_model)
-
-        @skip_if_lt_x_gpu(2)
-        @unittest.skipIf(
-            BACKEND != "nccl" and BACKEND != "gloo" and BACKEND != "ucc",
-            "Only Nccl & Gloo backend support DistributedDataParallel",
-        )
-        def test_ddp_bwd_with_retain_graph(self):
-            self._test_ddp_bwd_with_retain_graph(
-                static_graph=False, find_unused_parameters=False
-            )
-
-        @skip_if_lt_x_gpu(2)
-        @unittest.skipIf(
-            BACKEND != "nccl" and BACKEND != "gloo" and BACKEND != "ucc",
-            "Only Nccl & Gloo backend support DistributedDataParallel",
-        )
-        def test_ddp_bwd_with_retain_graph_find_unused_params(self):
-            self._test_ddp_bwd_with_retain_graph(
-                static_graph=False, find_unused_parameters=True
-            )
-
-        @skip_if_lt_x_gpu(2)
-        @unittest.skipIf(
-            BACKEND != "nccl" and BACKEND != "gloo" and BACKEND != "ucc",
-            "Only Nccl & Gloo backend support DistributedDataParallel",
-        )
-        def test_ddp_bwd_with_retain_graph_static(self):
-            self._test_ddp_bwd_with_retain_graph(
-                static_graph=True, find_unused_parameters=False
-            )
-
-        @skip_if_lt_x_gpu(2)
-        @unittest.skipIf(
-            BACKEND != "nccl" and BACKEND != "gloo" and BACKEND != "ucc",
-            "Only Nccl & Gloo backend support DistributedDataParallel",
-        )
-        def test_ddp_bwd_with_retain_graph_static_find_unused_params(self):
-            self._test_ddp_bwd_with_retain_graph(
-                static_graph=True, find_unused_parameters=True
-            )
-
-=======
->>>>>>> a26a9f8b
         @skip_if_lt_x_gpu(2)
         @unittest.skipIf(
             BACKEND != "nccl" and BACKEND != "gloo" and BACKEND != "ucc",
