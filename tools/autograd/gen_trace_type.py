--- conflicted
+++ resolved
@@ -364,22 +364,11 @@
     if cpp.name(f.func) in MANUAL_TRACER:
         return None
 
-<<<<<<< HEAD
-    if f.use_c10_dispatcher.dispatcher_uses_new_style():
-        formals = ', '.join(
-            ['c10::DispatchKeySet ks'] +
-            [f'{cpp.argument_type(a, binds="__placeholder__").cpp_type()} {a.name}'
-                for a in f.func.schema_order_arguments()]
-        )
-    else:
-        sig_group = CppSignatureGroup.from_native_function(f, method=False)
-        formals = ', '.join(['c10::DispatchKeySet ks'] + [f'{a.type} {a.name}' for a in sig_group.signature.arguments()])
-=======
     formals = ', '.join(
-        f'{cpp.argument_type(a, binds="__placeholder__").cpp_type()} {a.name}'
-        for a in f.func.schema_order_arguments()
+        ['c10::DispatchKeySet ks'] +
+        [f'{cpp.argument_type(a, binds="__placeholder__").cpp_type()} {a.name}'
+            for a in f.func.schema_order_arguments()]
     )
->>>>>>> 321b9883
 
     return METHOD_DEFINITION.substitute(
         return_type=cpp.returns_type(f.func.returns),
