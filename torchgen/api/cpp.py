from torchgen.model import (
    Argument,
    Arguments,
    BaseTy,
    BaseType,
    FunctionSchema,
    ListType,
    NativeFunction,
    OptionalType,
    Return,
    SelfArgument,
    TensorOptionsArguments,
    Type,
)
from torchgen.api.types import (
    ArgName,
    BaseCType,
    Binding,
    ConstRefCType,
    NamedCType,
    CType,
    MutRefCType,
    ArrayCType,
    ListCType,
    VectorCType,
    ArrayRefCType,
    OptionalCType,
    TupleCType,
    SpecialArgName,
    boolT,
    scalarT,
    tensorListT,
    dimnameListT,
    tensorT,
    voidT,
    longT,
    SymIntT,
    symIntArrayRefT,
    BaseTypeToCppMapping,
    intArrayRefT,
    optionalIntArrayRefT,
    tensorOptionsT,
<<<<<<< HEAD
    symIntArrayRefT,
    iTensorListRefT,
=======
>>>>>>> a1eeab63
)
from torchgen import local
from torchgen.utils import assert_never
from typing import Optional, Sequence, Union, List, Set

# This file describes the translation of JIT schema to the public C++
# API, which is what people use when they call functions like at::add.
#
# Prominent characteristics of the C++ API:
#
#   - dtype, layout, device and pin_memory are collected into
#     a single C++ type TensorOptions  (the native functions API
#     also has this, but tensor options is really most relevant
#     for the C++ API; it makes calling kwarg factory functions
#     pleasant)
#
#   - defaulting lives here (in fact, the dispatcher is completely
#     oblivious of defaults!)
#
# BTW: policy on name collisions: we try not to have types with
# collisions, but functions are fair game to collide


def name(func: FunctionSchema, *, faithful_name_for_out_overloads: bool = False) -> str:
    name = str(func.name.name)
    if func.is_functional_fn():
        name += "_functional"
    if func.is_symint_fn():
        name += "_symint"
    if func.is_out_fn():
        if faithful_name_for_out_overloads:
            name += "_outf"
        else:
            name += "_out"

    return name


# Translation of "value types" in JIT schema to C++ API type.  Value
# types look the same no matter if they are argument types or return
# types.  Returns None if the type in question is not a value type.
def valuetype_type(
    t: Type, *, binds: ArgName, remove_non_owning_ref_types: bool = False
) -> Optional[NamedCType]:
    if isinstance(t, BaseType):
        if t.name == BaseTy.Tensor or t.name == BaseTy.Scalar:
            return None
        if remove_non_owning_ref_types:
            if t.name == BaseTy.str:
                raise AssertionError(
                    "string ref->value conversion: not implemented yet"
                )
        # All other BaseType currently map directly to BaseCppTypes.
        return NamedCType(binds, BaseCType(BaseTypeToCppMapping[t.name]))
    elif isinstance(t, OptionalType):
        elem = valuetype_type(t.elem, binds=binds)
        if elem is None:
            return None
        return NamedCType(binds, OptionalCType(elem.type))
    elif isinstance(t, ListType):
        if str(t.elem) == "bool":
            assert t.size is not None
            return NamedCType(binds, ArrayCType(BaseCType(boolT), t.size))
        else:
            return None
    else:
        raise AssertionError(f"unrecognized type {repr(t)}")


# Translation of types occuring in JIT arguments to a C++ argument type.
# If remove_non_owning_ref_types is set, we'll guarantee that the outputed CType is not a non-owning reference type.
# For example, we'll return std::vector<int> instead of IntArrayRef.
# See Note [translation from C++ reference to value types]
def argumenttype_type(
    t: Type,
    *,
    mutable: bool,
    binds: ArgName,
    remove_non_owning_ref_types: bool = False,
    structured_type_override: bool,
) -> NamedCType:
    # If it's a value type, do the value type translation
    r = valuetype_type(
        t, binds=binds, remove_non_owning_ref_types=remove_non_owning_ref_types
    )
    if r is not None:
        return r

    if isinstance(t, BaseType):
        if t.name == BaseTy.Tensor:
            if mutable and not local.use_const_ref_for_mutable_tensors():
                return NamedCType(binds, MutRefCType(BaseCType(tensorT)))
            else:
                return NamedCType(binds, ConstRefCType(BaseCType(tensorT)))
        elif t.name == BaseTy.Scalar:
            return NamedCType(binds, ConstRefCType(BaseCType(scalarT)))
        else:
            raise AssertionError(f"base type should have been value type {t}")
    elif isinstance(t, OptionalType):
        if str(t.elem) == "Tensor":
            if mutable and not local.use_const_ref_for_mutable_tensors():
                return NamedCType(
                    binds, MutRefCType(BaseCType(tensorT))
                )  # TODO: fix this discrepancy
            else:
                return NamedCType(
                    binds, ConstRefCType(OptionalCType(BaseCType(tensorT)))
                )
        elif str(t.elem) == "Scalar":
            return NamedCType(binds, ConstRefCType(OptionalCType(BaseCType(scalarT))))
        elif isinstance(t.elem, ListType) and str(t.elem.elem) == "int":
            return NamedCType(binds, BaseCType(optionalIntArrayRefT))
        elem = argumenttype_type(
            t.elem,
            mutable=mutable,
            binds=binds,
            structured_type_override=structured_type_override,
        )
        return NamedCType(binds, OptionalCType(elem.type))
    elif isinstance(t, ListType):
        # TODO: remove these special cases, ArrayRef fallthrough works fine
        if str(t.elem) == "int":
            if remove_non_owning_ref_types:
                return NamedCType(binds, VectorCType(BaseCType(longT)))
            else:
                return NamedCType(binds, BaseCType(intArrayRefT))
        if str(t.elem) == "SymInt":
            if remove_non_owning_ref_types:
                return NamedCType(binds, VectorCType(BaseCType(SymIntT)))
            else:
                return NamedCType(binds, BaseCType(symIntArrayRefT))
        elif str(t.elem) == "Tensor":
            if structured_type_override:
                return NamedCType(binds, ConstRefCType(BaseCType(iTensorListRefT)))
            else:
                return NamedCType(binds, BaseCType(tensorListT))
        elif str(t.elem) == "Scalar":
            return NamedCType(binds, ArrayRefCType(BaseCType(scalarT)))
        elif str(t.elem) == "SymInt":
            return NamedCType(binds, BaseCType(symIntArrayRefT))
        elif str(t.elem) == "Dimname":
            return NamedCType(binds, BaseCType(dimnameListT))
        elif str(t.elem) == "Tensor?":
            return NamedCType(
                binds, ConstRefCType(ListCType(OptionalCType(BaseCType(tensorT))))
            )
        elem = argumenttype_type(
            t.elem,
            mutable=mutable,
            binds=binds,
            structured_type_override=structured_type_override,
        )
        return NamedCType(binds, ArrayRefCType(elem.type))
    else:
        raise AssertionError(f"unrecognized type {repr(t)}")


# Translate a JIT argument into its C++ type
def argument_type(
    a: Argument, *, binds: ArgName, structured_type_override: bool
) -> NamedCType:
    return argumenttype_type(
        a.type,
        mutable=a.is_write,
        binds=binds,
        structured_type_override=structured_type_override,
    )


# Translation of a (non-multi) return type from JIT to C++
# N.B: returntype_type returns a CType, not a NamedCType.
# This is mostly because of the mismatch between return types and return names.
# e.g. a function with a return type of 'void' has 0 return names,
# and a function with a return type of 'std::tuple' has >1 return name.
def returntype_type(t: Type, *, mutable: bool) -> CType:
    # placeholder is ignored
    r = valuetype_type(t, binds="__placeholder__")
    if r is not None:
        return r.type

    if isinstance(t, BaseType):
        if t.name == BaseTy.Tensor:
            if mutable:
                if local.use_const_ref_for_mutable_tensors():
                    return ConstRefCType(BaseCType(tensorT))
                else:
                    return MutRefCType(BaseCType(tensorT))
            else:
                # Note [Tensor Copy Returns]
                # Currently, we use "Argument.is_write" to determine
                # whether or not Tensor return types should be copies or references.
                # If that ever changes, take a look at other locations of this note!
                return BaseCType(tensorT)
        elif t.name == BaseTy.Scalar:
            return BaseCType(scalarT)
    elif isinstance(t, ListType):
        assert (
            not mutable
        ), "Native functions should never return a mutable tensor list. They should return void."
        elem = returntype_type(t.elem, mutable=False)
        assert t.size is None, f"fixed size list returns not supported: {t}"
        return VectorCType(elem)

    raise AssertionError(f"unrecognized return type {t}")


# Translation of a single return to its C++ type
def return_type(r: Return) -> CType:
    return returntype_type(r.type, mutable=r.is_write)


# Translation of a full (possibly multi) return from JIT to its C++ type
def returns_type(rs: Sequence[Return]) -> CType:
    if len(rs) == 0:
        return BaseCType(voidT)
    elif len(rs) == 1:
        return return_type(rs[0])
    else:
        return TupleCType([return_type(r) for r in rs])


def return_names(f: NativeFunction, *, fallback_name: str = "result") -> Sequence[str]:
    returns: List[str] = []
    for i, r in enumerate(f.func.returns):
        # If we have an inplace function, the return argument is
        # implicitly named self.
        # TODO: Consider incorporating this into the data model
        if f.func.name.name.inplace:
            assert i == 0, "illegal inplace function with multiple returns"
            name = "self"
        # If we are out function, the name is the name of the
        # corresponding output function (r.name will get recorded
        # in field_name later.)
        elif f.func.is_out_fn():
            name = f.func.arguments.out[i].name
        # If the return argument is explicitly named...
        elif r.name:
            name_conflict = any(
                r.name == a.name for a in f.func.schema_order_arguments()
            )
            if name_conflict and not f.func.is_out_fn():
                name = f"{r.name}_return"
            else:
                name = r.name
        # If there is no explicit name and no fallback name was passed in, we just name the output result,
        # unless it's a multi-return, in which case it's result0,
        # result1, etc (zero-indexed)
        else:
            name = fallback_name if len(f.func.returns) == 1 else f"{fallback_name}{i}"
        returns.append(name)
    return returns


JIT_TO_CPP_DEFAULT = {
    "False": "false",
    "True": "true",
    "None": "c10::nullopt",  # UGH this one is type directed
    "Mean": "at::Reduction::Mean",
    "[]": "{}",
    "contiguous_format": "MemoryFormat::Contiguous",
    "long": "at::kLong",
}

# Convert a JIT default into C++ expression representing the default
def default_expr(d: str, t: Type) -> str:
    if d == "None" and str(t) == "Tensor?":
        return "{}"
    if isinstance(t, BaseType) and t.name is BaseTy.str:
        # Schema allows single quotes but C++ needs double
        if len(d) >= 2 and d[0] == "'" and d[-1] == "'":
            s = ""
            i = 1
            while i + 1 < len(d):
                if d[i] != "\\":
                    if d[i] == '"':
                        s += '\\"'
                    else:
                        s += d[i]
                    i += 1
                else:
                    if d[i + 1] == "'":
                        s += "'"
                    else:
                        s += d[i : i + 2]
                    i += 2

            return f'"{s}"'

    if isinstance(t, OptionalType):
        if d == "None":
            return "c10::nullopt"

        return default_expr(d, t.elem)

    if isinstance(t, ListType):
        if d.startswith("[") and d.endswith("]"):
            return "{" + d[1:-1] + "}"
        elif t.size is None:
            # NOTE: Sized lists can have scalar defaults
            raise ValueError(f"Expected a list default '[...]' but found: '{d}'")

    return JIT_TO_CPP_DEFAULT.get(d, d)


# Convert an argument into its C++ API form


def argument(
    a: Union[Argument, TensorOptionsArguments, SelfArgument],
    *,
    cpp_no_default_args: Set[str],
    method: bool,
    faithful: bool,
    has_tensor_options: bool,
    structured_type_override: bool,
) -> List[Binding]:
    def sub_argument(
        a: Union[Argument, TensorOptionsArguments, SelfArgument]
    ) -> List[Binding]:
        return argument(
            a,
            cpp_no_default_args=cpp_no_default_args,
            method=method,
            faithful=faithful,
            has_tensor_options=has_tensor_options,
            structured_type_override=structured_type_override,
        )

    if isinstance(a, Argument):
        binds: ArgName
        if a.name == "memory_format" and has_tensor_options:
            binds = SpecialArgName.possibly_redundant_memory_format
        else:
            binds = a.name
        default: Optional[str] = None
        if a.name not in cpp_no_default_args and a.default is not None:
            default = default_expr(a.default, a.type)
        return [
            Binding(
                nctype=argument_type(
                    a, binds=binds, structured_type_override=structured_type_override
                ),
                name=a.name,
                default=default,
                argument=a,
            )
        ]
    elif isinstance(a, TensorOptionsArguments):
        if faithful:
            return (
                sub_argument(a.dtype)
                + sub_argument(a.layout)
                + sub_argument(a.device)
                + sub_argument(a.pin_memory)
            )
        else:
            default = None
            # Enforced by NativeFunction.__post_init__
            assert "options" not in cpp_no_default_args
            if all(x.default == "None" for x in a.all()):
                default = "{}"
            elif a.dtype.default == "long":
                default = "at::kLong"  # TODO: this is wrong
            return [
                Binding(
                    nctype=NamedCType("options", BaseCType(tensorOptionsT)),
                    name="options",
                    default=default,
                    argument=a,
                )
            ]
    elif isinstance(a, SelfArgument):
        if method:
            # Caller is responsible for installing implicit this in context!
            return []
        else:
            return sub_argument(a.argument)
    else:
        assert_never(a)


def arguments(
    arguments: Arguments,
    *,
    faithful: bool,
    method: bool,
    cpp_no_default_args: Set[str],
    structured_type_override: bool,
) -> List[Binding]:
    args: List[Union[Argument, TensorOptionsArguments, SelfArgument]] = []
    if faithful:
        args.extend(arguments.non_out)
        args.extend(arguments.out)
    else:
        args.extend(arguments.out)
        args.extend(arguments.non_out)
    return [
        r.no_default() if faithful else r
        for a in args
        for r in argument(
            a,
            faithful=faithful,
            method=method,
            has_tensor_options=arguments.tensor_options is not None,
            cpp_no_default_args=cpp_no_default_args,
            structured_type_override=structured_type_override,
        )
    ]<|MERGE_RESOLUTION|>--- conflicted
+++ resolved
@@ -40,11 +40,7 @@
     intArrayRefT,
     optionalIntArrayRefT,
     tensorOptionsT,
-<<<<<<< HEAD
-    symIntArrayRefT,
     iTensorListRefT,
-=======
->>>>>>> a1eeab63
 )
 from torchgen import local
 from torchgen.utils import assert_never
