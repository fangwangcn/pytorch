--- conflicted
+++ resolved
@@ -632,12 +632,7 @@
       return extra_meta_->sizes_;
     } else {
       // Sizes guaranteed to be non-negative, so unchecked cast is OK
-<<<<<<< HEAD
-      return c10::fromIntArrayRefKnownNonNegative(
-          sizes_default());
-=======
       return c10::fromIntArrayRefKnownNonNegative(sizes_default());
->>>>>>> 7e900f20
     }
   }
 
@@ -763,12 +758,7 @@
     if (has_symbolic_sizes_strides_) {
       return extra_meta_->strides_;
     } else {
-<<<<<<< HEAD
-      return c10::fromIntArrayRefKnownNonNegative(
-          strides_default());
-=======
       return c10::fromIntArrayRefKnownNonNegative(strides_default());
->>>>>>> 7e900f20
     }
   }
 
