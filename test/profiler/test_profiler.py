--- conflicted
+++ resolved
@@ -1258,8 +1258,7 @@
         if result is not None:
             return result
 
-<<<<<<< HEAD
-class TestTorchTidyProfiler(ProfilerTestCase):
+class TestTorchTidyProfiler(TestCase):
     def test_pointers(self):
         a = torch.randn(4, 3)
         a_initial_storage_data = a.storage().data_ptr()
@@ -1307,9 +1306,6 @@
         self.assertEqual(a_impl, f_impl)
         self.assertNotEqual(a_storage_data, f_storage_data)
 
-=======
-class TestTorchTidyProfiler(TestCase):
->>>>>>> 2c6bf9e0
     def test_extra_fields(self):
         with profile(with_stack=True, profile_memory=True) as p:
             _ = torch.ones((1,))
