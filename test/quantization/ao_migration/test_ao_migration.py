# Owner(s): ["oncall: quantization"]

from .common import AOMigrationTestCase


class TestAOMigrationQuantization(AOMigrationTestCase):
    def test_package_import_quantize(self):
        self._test_package_import('quantize')

    def test_function_import_quantize(self):
        function_list = [
            '_convert',
            '_observer_forward_hook',
            '_propagate_qconfig_helper',
            '_remove_activation_post_process',
            '_remove_qconfig',
            'add_observer_',
            'add_quant_dequant',
            'convert',
            'get_observer_dict',
            'get_unique_devices_',
            'is_activation_post_process',
            'prepare',
            'prepare_qat',
            'propagate_qconfig_',
            'quantize',
            'quantize_dynamic',
            'quantize_qat',
            'register_activation_post_process_hook',
            'swap_module',
        ]
        self._test_function_import('quantize', function_list)

    def test_package_import_stubs(self):
        self._test_package_import('stubs')

    def test_function_import_stubs(self):
        function_list = [
            'QuantStub',
            'DeQuantStub',
            'QuantWrapper',
        ]
        self._test_function_import('stubs', function_list)

    def test_package_import_quantize_jit(self):
        self._test_package_import('quantize_jit')

    def test_function_import_quantize_jit(self):
        function_list = [
            '_check_is_script_module',
            '_check_forward_method',
            'script_qconfig',
            'script_qconfig_dict',
            'fuse_conv_bn_jit',
            '_prepare_jit',
            'prepare_jit',
            'prepare_dynamic_jit',
            '_convert_jit',
            'convert_jit',
            'convert_dynamic_jit',
            '_quantize_jit',
            'quantize_jit',
            'quantize_dynamic_jit',
        ]
        self._test_function_import('quantize_jit', function_list)

    def test_package_import_fake_quantize(self):
        self._test_package_import('fake_quantize')

    def test_function_import_fake_quantize(self):
        function_list = [
            '_is_per_channel',
            '_is_per_tensor',
            '_is_symmetric_quant',
            'FakeQuantizeBase',
            'FakeQuantize',
            'FixedQParamsFakeQuantize',
            'FusedMovingAvgObsFakeQuantize',
            'default_fake_quant',
            'default_weight_fake_quant',
            'default_fixed_qparams_range_neg1to1_fake_quant',
            'default_fixed_qparams_range_0to1_fake_quant',
            'default_per_channel_weight_fake_quant',
            'default_histogram_fake_quant',
            'default_fused_act_fake_quant',
            'default_fused_wt_fake_quant',
            'default_fused_per_channel_wt_fake_quant',
            '_is_fake_quant_script_module',
            'disable_fake_quant',
            'enable_fake_quant',
            'disable_observer',
            'enable_observer',
        ]
        self._test_function_import('fake_quantize', function_list)


class TestAOMigrationNNQuantized(AOMigrationTestCase):
    def test_package_import_nn_quantized_modules(self):
        r"""Tests the migration of the torch.nn.quantized.modules"""
        self._test_package_import('modules', base='nn.quantized')
        self._test_package_import('modules.activation', base='nn.quantized')
        self._test_package_import('modules.batchnorm', base='nn.quantized')
        self._test_package_import('modules.conv', base='nn.quantized')
        self._test_package_import('modules.dropout', base='nn.quantized')
        self._test_package_import('modules.embedding_ops', base='nn.quantized')
        self._test_package_import('modules.functional_modules', base='nn.quantized')
        self._test_package_import('modules.linear', base='nn.quantized')
        self._test_package_import('modules.normalization', base='nn.quantized')
        self._test_package_import('modules.utils', base='nn.quantized')

    def test_package_import_nn_quantized(self):
        skip = [
            # These are added in the `torch.nn.quantized` to allow
            # for the legacy import, s.a. `import torch.nn.quantized.conv`, etc.
            'activation',
            'batchnorm',
            'conv',
            'dropout',
            'embedding_ops',
            'functional_modules',
            'linear',
            'normalization',
            # Skip the packages that are not yet migrated, but are still
            # part of the `nn.quantized`.
            '_reference',
        ]
        self._test_package_import('quantized', base='nn', skip=skip)

    def test_functional_import(self):
        r"""Tests the migration of the torch.nn.quantized.functional"""
        function_list = [
            'avg_pool2d',
            'avg_pool3d',
            'adaptive_avg_pool2d',
            'adaptive_avg_pool3d',
            'conv1d',
            'conv2d',
            'conv3d',
            'interpolate',
            'linear',
            'max_pool1d',
            'max_pool2d',
            'celu',
            'leaky_relu',
            'hardtanh',
            'hardswish',
            'threshold',
            'elu',
            'hardsigmoid',
            'clamp',
            'upsample',
            'upsample_bilinear',
            'upsample_nearest',
        ]
        self._test_function_import('functional', function_list, base='nn.quantized')

    def test_modules_import(self):
        module_list = [
            # Modules
            'BatchNorm2d',
            'BatchNorm3d',
            'Conv1d',
            'Conv2d',
            'Conv3d',
            'ConvTranspose1d',
            'ConvTranspose2d',
            'ConvTranspose3d',
            'DeQuantize',
            'ELU',
            'Embedding',
            'EmbeddingBag',
            'GroupNorm',
            'Hardswish',
            'InstanceNorm1d',
            'InstanceNorm2d',
            'InstanceNorm3d',
            'LayerNorm',
            'LeakyReLU',
            'Linear',
            'MaxPool2d',
            'Quantize',
            'ReLU6',
            'Sigmoid',
            'Softmax',
            'Dropout',
            # Wrapper modules
            'FloatFunctional',
            'FXFloatFunctional',
            'QFunctional',
        ]
        self._test_function_import('modules', module_list, base='nn.quantized')

<<<<<<< HEAD
    def test_package_import_nn_quantized_dynamic(self):
        self._test_package_import('dynamic', base='nn.quantized')

    def test_package_import_nn_quantized_dynamic_modules(self):
        r"""Tests the migration of the torch.nn.quantized.modules"""
        self._test_package_import('modules', base='nn.quantized.dynamic')
        self._test_package_import('modules.conv', base='nn.quantized.dynamic')
        self._test_package_import('modules.linear', base='nn.quantized.dynamic')
        self._test_package_import('modules.rnn', base='nn.quantized.dynamic')
        
    def test_import_nn_quantized_dynamic_import(self):
        module_list = [
            # Modules
            'Linear',
            'LSTM',
            'GRU',
            'LSTMCell',
            'RNNCell',
            'GRUCell',
=======
    def test_modules_activation(self):
        function_list = [
            'ReLU6',
            'Hardswish',
            'ELU',
            'LeakyReLU',
            'Sigmoid',
            'Softmax',
        ]
        self._test_function_import('activation', function_list,
                                   base='nn.quantized.modules')

    def test_modules_batchnorm(self):
        function_list = [
            'BatchNorm2d',
            'BatchNorm3d',
        ]
        self._test_function_import('batchnorm', function_list,
                                   base='nn.quantized.modules')

    def test_modules_conv(self):
        function_list = [
            '_reverse_repeat_padding',
>>>>>>> 33f7eb21
            'Conv1d',
            'Conv2d',
            'Conv3d',
            'ConvTranspose1d',
            'ConvTranspose2d',
            'ConvTranspose3d',
        ]
<<<<<<< HEAD
        self._test_function_import('dynamic', module_list, base='nn.quantized')
=======
        self._test_function_import('conv', function_list,
                                   base='nn.quantized.modules')

    def test_modules_dropout(self):
        function_list = [
            'Dropout',
        ]
        self._test_function_import('dropout', function_list,
                                   base='nn.quantized.modules')

    def test_modules_embedding_ops(self):
        function_list = [
            'EmbeddingPackedParams',
            'Embedding',
            'EmbeddingBag',
        ]
        self._test_function_import('embedding_ops', function_list,
                                   base='nn.quantized.modules')

    def test_modules_functional_modules(self):
        function_list = [
            'FloatFunctional',
            'FXFloatFunctional',
            'QFunctional',
        ]
        self._test_function_import('functional_modules', function_list,
                                   base='nn.quantized.modules')

    def test_modules_linear(self):
        function_list = [
            'Linear',
            'LinearPackedParams',
        ]
        self._test_function_import('linear', function_list,
                                   base='nn.quantized.modules')

    def test_modules_normalization(self):
        function_list = [
            'LayerNorm',
            'GroupNorm',
            'InstanceNorm1d',
            'InstanceNorm2d',
            'InstanceNorm3d',
        ]
        self._test_function_import('normalization', function_list,
                                   base='nn.quantized.modules')

    def test_modules_utils(self):
        function_list = [
            '_ntuple_from_first',
            '_pair_from_first',
            '_quantize_weight',
            'hide_packed_params_repr',
            'WeightedQuantizedModule',
        ]
        self._test_function_import('utils', function_list,
                                   base='nn.quantized.modules')
>>>>>>> 33f7eb21
<|MERGE_RESOLUTION|>--- conflicted
+++ resolved
@@ -190,7 +190,94 @@
         ]
         self._test_function_import('modules', module_list, base='nn.quantized')
 
-<<<<<<< HEAD
+    def test_modules_activation(self):
+        function_list = [
+            'ReLU6',
+            'Hardswish',
+            'ELU',
+            'LeakyReLU',
+            'Sigmoid',
+            'Softmax',
+        ]
+        self._test_function_import('activation', function_list,
+                                   base='nn.quantized.modules')
+
+    def test_modules_batchnorm(self):
+        function_list = [
+            'BatchNorm2d',
+            'BatchNorm3d',
+        ]
+        self._test_function_import('batchnorm', function_list,
+                                   base='nn.quantized.modules')
+
+    def test_modules_conv(self):
+        function_list = [
+            '_reverse_repeat_padding',
+            'Conv1d',
+            'Conv2d',
+            'Conv3d',
+            'ConvTranspose1d',
+            'ConvTranspose2d',
+            'ConvTranspose3d',
+        ]
+
+        self._test_function_import('conv', function_list,
+                                   base='nn.quantized.modules')
+
+    def test_modules_dropout(self):
+        function_list = [
+            'Dropout',
+        ]
+        self._test_function_import('dropout', function_list,
+                                   base='nn.quantized.modules')
+
+    def test_modules_embedding_ops(self):
+        function_list = [
+            'EmbeddingPackedParams',
+            'Embedding',
+            'EmbeddingBag',
+        ]
+        self._test_function_import('embedding_ops', function_list,
+                                   base='nn.quantized.modules')
+
+    def test_modules_functional_modules(self):
+        function_list = [
+            'FloatFunctional',
+            'FXFloatFunctional',
+            'QFunctional',
+        ]
+        self._test_function_import('functional_modules', function_list,
+                                   base='nn.quantized.modules')
+
+    def test_modules_linear(self):
+        function_list = [
+            'Linear',
+            'LinearPackedParams',
+        ]
+        self._test_function_import('linear', function_list,
+                                   base='nn.quantized.modules')
+
+    def test_modules_normalization(self):
+        function_list = [
+            'LayerNorm',
+            'GroupNorm',
+            'InstanceNorm1d',
+            'InstanceNorm2d',
+            'InstanceNorm3d',
+        ]
+        self._test_function_import('normalization', function_list,
+                                   base='nn.quantized.modules')
+
+    def test_modules_utils(self):
+        function_list = [
+            '_ntuple_from_first',
+            '_pair_from_first',
+            '_quantize_weight',
+            'hide_packed_params_repr',
+            'WeightedQuantizedModule',
+        ]
+        self._test_function_import('utils', function_list,
+                                   base='nn.quantized.modules')
     def test_package_import_nn_quantized_dynamic(self):
         self._test_package_import('dynamic', base='nn.quantized')
 
@@ -210,31 +297,6 @@
             'LSTMCell',
             'RNNCell',
             'GRUCell',
-=======
-    def test_modules_activation(self):
-        function_list = [
-            'ReLU6',
-            'Hardswish',
-            'ELU',
-            'LeakyReLU',
-            'Sigmoid',
-            'Softmax',
-        ]
-        self._test_function_import('activation', function_list,
-                                   base='nn.quantized.modules')
-
-    def test_modules_batchnorm(self):
-        function_list = [
-            'BatchNorm2d',
-            'BatchNorm3d',
-        ]
-        self._test_function_import('batchnorm', function_list,
-                                   base='nn.quantized.modules')
-
-    def test_modules_conv(self):
-        function_list = [
-            '_reverse_repeat_padding',
->>>>>>> 33f7eb21
             'Conv1d',
             'Conv2d',
             'Conv3d',
@@ -242,64 +304,4 @@
             'ConvTranspose2d',
             'ConvTranspose3d',
         ]
-<<<<<<< HEAD
-        self._test_function_import('dynamic', module_list, base='nn.quantized')
-=======
-        self._test_function_import('conv', function_list,
-                                   base='nn.quantized.modules')
-
-    def test_modules_dropout(self):
-        function_list = [
-            'Dropout',
-        ]
-        self._test_function_import('dropout', function_list,
-                                   base='nn.quantized.modules')
-
-    def test_modules_embedding_ops(self):
-        function_list = [
-            'EmbeddingPackedParams',
-            'Embedding',
-            'EmbeddingBag',
-        ]
-        self._test_function_import('embedding_ops', function_list,
-                                   base='nn.quantized.modules')
-
-    def test_modules_functional_modules(self):
-        function_list = [
-            'FloatFunctional',
-            'FXFloatFunctional',
-            'QFunctional',
-        ]
-        self._test_function_import('functional_modules', function_list,
-                                   base='nn.quantized.modules')
-
-    def test_modules_linear(self):
-        function_list = [
-            'Linear',
-            'LinearPackedParams',
-        ]
-        self._test_function_import('linear', function_list,
-                                   base='nn.quantized.modules')
-
-    def test_modules_normalization(self):
-        function_list = [
-            'LayerNorm',
-            'GroupNorm',
-            'InstanceNorm1d',
-            'InstanceNorm2d',
-            'InstanceNorm3d',
-        ]
-        self._test_function_import('normalization', function_list,
-                                   base='nn.quantized.modules')
-
-    def test_modules_utils(self):
-        function_list = [
-            '_ntuple_from_first',
-            '_pair_from_first',
-            '_quantize_weight',
-            'hide_packed_params_repr',
-            'WeightedQuantizedModule',
-        ]
-        self._test_function_import('utils', function_list,
-                                   base='nn.quantized.modules')
->>>>>>> 33f7eb21
+        self._test_function_import('dynamic', module_list, base='nn.quantized')